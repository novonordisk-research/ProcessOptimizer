# Release history

## Version 0.7.9 [unpublished]

### Changes

- Minor addition of guidance in plot_objectives()
<<<<<<< HEAD
- Implemented a major new constraint type called SumEquals. This constraint is 
designed to be used for mixture experiments where a (sub)set of factors must
sum to a specific number.
=======
- Add a module to add noise to model systems
- QoL opt.space.names added as property
>>>>>>> 9d47f51b
### Bugfixes

- 

## Version 0.7.8

### Changes

- 
### Bugfixes

- ParetoFront did not show full recipe for model points
- Replaced friedman_mse with squared_error

## Version 0.7.7

### Changes

- Changed look of uncertainty-plots in plot_objective
- Added plot to only show 1d plots
- Align code in GPR module to reflect sklearn. While still supporting SKlearn 
0.24.2, we have some parallel code between our local GPR and the original from
sklearn.
### Bugfixes

- Model systems should now be imported as intended.

## Version 0.7.6

### Changes

- Add Bokeh version of Pareto plot
- Make a bleeding edge installable and a stable
- Add Bokeh to list of requiered packages
- Change the call of gaussian filter for a helper illustration function
- Model systems added to help benchmark performance or teach

### Bugfixes

- Remove call of plot_width and plot_height in bokeh

## Version 0.7.5 

### Changes

- Allow user defined bounds on noise level of WhiteKernel

### Bugfixes

## Version 0.7.4

### Changes

- Added the option to display uncertainty in 2d plots in plot_objective
- Initial efforts to streamline the input-structure of plot options
- Additional options for plots

### Bugfixes

## Version 0.7.3

### Changes

- Dependence modul now consistenty returns arrays instead of lists
- House-keeping on Github (contribution guidelines etc)

### Bugfixes

- Bokeh_plot is repaired after we started returning the std to plots
- LHS is rewritten to ensure consistent returns in between real and integer
dimensions (integer types are ensure to return values "close" to those of a
corresponding real dimension)

## Version 0.7.2

### Changes

- New plot-type to envision model coverage
- Kriging Believer now supports multiobjective opt
- Examples pruned to better reflect the purpose of ProcessOptimizer as a tool
for optimizing real world physical/chemical processes
- Expected_minimum can now return both maximum and minimum and can return the
expected std in the points. Works for both numerical and categorical dimensions
- QoL improvements with easy impoart of most used features through \_\_init\_\_
.py
- Add possibility to show ~95% credibility_intervals in plot_objective
### Bugfixes

- More linting
- Supports Scikit-Learn 1.0.0
- plot_pareto works with partially categorical spaces
- Consolidate tests

## Version 0.7.1

### Changes

- Kriging Believer added for batch-mode optimization
- Added Interactive Pareto plotting

### Bugfixes

- LHS fixed to ensure randomization of dimensions
- More linting

## Version 0.7.0

### Changes

- Added plot_expected_minimum_convergence
- Numerous format changes to satisfy Flake8
- Fixed deprecation warning from Numpy
- Merge keywords for batch-optimization
- Set LHS=True as default
- Extensive changes in test-suite

### Bugfixes

- expected_minimum_sampling refactored
- Fix URL to present images on pypi
- Fixed Bokeh-plot to optional dependency
- Dependencies set (Bokeh optional, pyYAML added)

## Version 0.6.4

### Changes

- Add plot_expected_minimum_convergence
- Recode expected_minimum_random_sampling and move to utils.py
- Update Readme to add illustrations on pypi

## Version 0.6.3

### Changes

- Improve documentation in README.md
- Reset normalize_y to True and update requirements.txt

## Version 0.6.2

### Changes

- Automatic testing when commiting to develop is implemented
- Slight adjustment to documentation
- Unneccesary files pruned
- Visual change to changelog

### Bugfixes

- test_deadline_stopper fixed as it was giving unreproducible results
- Fixed Steinerberger error

## Version 0.6.1

### Changes

- Two additional examples added
- Tests are primarily from numpy instead of sklearn
- Changed plot_objective to use same color scale for each individual dependence plot and added colorbar
- Added plot_objectives, which plots all individual objective functions for multiobjective optimization
- Added a title parameter to plot_objective
- More informative ReadMe.md started

### Bugfixes

- Example on visualize_results.ipynb corrected to avoid warnings
- DEAP added as dependency for Pareto optimization
- normalize_y temporarely set to False until real fix from sklearn
- Handled a case in which feeding multible datapoints to the model would fail.
- Added functionality to create_result to create a list of results in case of multiobjective optimization
- Added a ValueError to warn users against using GP in entirely categorical spaces

## Version 0.6.0

### Changes

- README changed to reflect move of repo to NN-research
- Steinerberger sampling added for improves spacefilling and explorative mode
- Multiobjective optimization added by NSGA and Pareto front
- Unused folders trimmed
- Added example notebooks on new functionality

## Version 0.5.1

### Bugfixes

- Removed check for numpy version in constraints.py
- Updated example/constraints.ipynb

## Version 0.5.0

### Changes

- Remove dependency on scipy>=0.14.0 *
- Remove dependency on scikit-learn==0.21.0 *^
- Remove dependency on bokeh==1.4.0 *
- Remove dependency on tornado==5.1.1 *
- *from setup.py
- ^from requirements.txt
- Change gpr (as in skopt #943) to reflect changes in sklearn gpr-module
     (relates to normalilzation)
- Change searchCV to reflect skopt #939 and #904 (relates to np.mask and imports)
- Changes in tests (skopt#939 and #808). Extensive changes in tests!
- Change in Bokeh_plot.py to fix bug when Bokeh>=2.2.0

- TODO: look more into implemented normalizations in skopt.

## Version 0.4.9

### Bugfixes

- Version number increased due to reupload to pypi.

## Version 0.4.8

### Bugfixes

- Locked SKlearn to version 0.21.0 to avoid install errors.

## Version 0.4.7

### Bugfixes

- Changed bokeh version to 1.4.0

## Version 0.4.6

### Bugfixes

- ProcessOptimizer.\_\_version\_\_ shows correct version.
- Removed \_version.py as we dont use versioneer anymore.
- Version needs to be changed manually in \_\_init\_\_ .py from now on.

## Version 0.4.5

- Wrong upload. Please don't use this version

## Version 0.4.4

### New features

- Latin hypercube sampling

### Bugfixes

- Progress is now correctly showed in bokeh.

## Version 0.4.3

### Bugfixes

- Lenght scale bounds and length scales were not transformed properly.

## Version 0.4.2

### New features

- optimizer.update_next() added
- Added option to change length scale bounds
- Added optimizer.get_result()
- Added exploration example notebook
- Added length scale bounds example notebook

## Version 0.4.1

### New features

- Draw upper confidence limit in bokeh.
- Colorbar in bokeh
- Same color mapping button in bokeh

## Version 0.4.0

Merged darnr's scikit-optimize fork into ProcessOptimizer. Here is their changelog:

### New features

- `plot_regret` function for plotting the cumulative regret;
  The purpose of such plot is to access how much an optimizer
  is effective at picking good points.
- `CheckpointSaver` that can be used to save a
  checkpoint after each iteration with skopt.dump
- `Space.from_yaml()`
  to allow for external file to define Space parameters

### Bug fixes

- Fixed numpy broadcasting issues in gaussian_ei, gaussian_pi
- Fixed build with newest scikit-learn
- Use native python types inside BayesSearchCV
- Include fit_params in BayesSearchCV refit

### Maintenance

- Added `versioneer` support, to reduce changes with new version of the `skopt`

### Bug fixes

- Separated `n_points` from `n_jobs` in `BayesSearchCV`.
- Dimensions now support boolean np.arrays.

### Maintenance

- `matplotlib` is now an optional requirement (install with `pip install 'scikit-optimize[plots]'`)

High five!

### New features

- Single element dimension definition, which can be used to
  fix the value of a dimension during optimization.
- `total_iterations` property of `BayesSearchCV` that
  counts total iterations needed to explore all subspaces.
- Add iteration event handler for `BayesSearchCV`, useful
  for early stopping inside `BayesSearchCV` search loop.
- added `utils.use_named_args` decorator to help with unpacking named dimensions
  when calling an objective function.

### Bug fixes

- Removed redundant estimator fitting inside `BayesSearchCV`.
- Fixed the log10 transform for Real dimensions that would lead to values being
  out of bounds.

## Version 0.3.3

### New features

- Added text describing progress in bokeh

### Changes

- Changed plot size in bokeh
- ProcessOptimizer now requires tornado 5.1.1

## Version 0.3.0

### New features

- Added constrained parameters

## Version 0.2.0

### New features

- Interactive bokeh GUI for plotting the objective function

## Version 0.0.2

### New features

- Support for using categorical values when plotting objective.

## Version 0.0.1

### New features

- Support for not using partial dependence when plotting objective.
- Support for choosing the values of other parameters when calculating dependence plots
- Support for choosing other minimum search algorithms for the red lines and dots in objective plots<|MERGE_RESOLUTION|>--- conflicted
+++ resolved
@@ -5,14 +5,11 @@
 ### Changes
 
 - Minor addition of guidance in plot_objectives()
-<<<<<<< HEAD
 - Implemented a major new constraint type called SumEquals. This constraint is 
 designed to be used for mixture experiments where a (sub)set of factors must
 sum to a specific number.
-=======
 - Add a module to add noise to model systems
 - QoL opt.space.names added as property
->>>>>>> 9d47f51b
 ### Bugfixes
 
 - 
