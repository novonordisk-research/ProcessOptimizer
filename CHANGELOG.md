# Release history

## Version 1.0.1 [unpublished]

### Changes

<<<<<<< HEAD
- Documentation of multiobjective optimization
=======
- 
- 

### Bugfixes

-

## Version 1.0.0 (September 2024)

### Changes

- Documentation about the features in control parameters and sampling control parameters.
>>>>>>> 0f1270ea
- ModelSystems moved to creator systems, so they are only created when you ask for them. You now need to use `ProcessOptimizer.model_systems.get_model_system(model_system_name)` to create them. This has two advantages: If you change a model system, it doesn't affect a new instance of it. And ProcessOptimizer should import faster, since fewer objects are created i memory.
- Radius changed in certain Bokeh plots
- Default Pareto plot has more points on Pareto-front (40 -> 100)

### Bugfixes

- Setting noise-size in zero-noise models will now raise an error
- Multible imports of a model system will now provide separate instances

## Version 0.9.5 (May 2024)

### Changes

- Updated package requirements for Brownie Bee user interface.
- Examples reworked.
- opt.estimate() implemented - Works in non-transformed space and on all objectives.

### Bugfixes

- Fix that categorical dimensions with more than two levels induces error when used 
  together with SumEqual constraint.
- Fix that Bokeh has changed naming convention related to sizes of circles in their
  plots from "size" to "radius".

## Version 0.9.4

### Changes

-

### Bugfixes

- Fix dependency on deprecated Matrix from scipy in favour of a numpy solution
- Ensure prober warning/Errors when users try to combine constraints with operations that
  doesn't support constraints.

## Version 0.9.3

### Changes

-

### Bugfixes

- Fix install bug that precluded installation of 0.9.2

## Version 0.9.2

### Changes

- Update ipynb file showing example of color_pH modelsystem. (Very minor)

### Bugfixes

- Fixed a bug in `expected_minimum` where SumEquals constraint values were not rescaled
  correctly during normalization.

## Version 0.9.1

### Changes

- Added colorpH as ModelSystem
- Exposed Integer, Real, Categorical and ModelSystem as direct imports of ProcessOptimizer.

### Bugfixes

- Changed the result object to store information about constraints (when present).
- Updated `expected_minimum` to make sure that the returned result location respects
  SumEquals constraints if these were used during the optimization.

## Version 0.9.0

### Changes

-

### Bugfixes

- Fix install issue in 0.8.2. Th installed package could not be imported.

## Version 0.8.2

### Changes

- **BREAKING**: `cook_estimator`, `has_gradients`, and `use_named_args` are moved from
  `utils` to `learning`.
- **BREAKING**: `normalize_dimensions` is moved from `utils` to `space`.
- **BREAKING**: `branin`, `hart3`, `hart6`, `poly2`, and `peaks` has been changed to noisy and noiseless `ModelSystem`s.
- Implemented tests for ModelSystems.
- `gold_map` exist as `ModelSystem`.
- Sampling consolidated. There is now only one sampling function per `Dimension`.
  Different sampling types (at the moment, random value sampling and Latin Hypercube
  Sampling (LHS)) are handled through `Space`, referencing the sampling functions of the
  `Dimesion`s
- LHS now allows for arbitrary seeding, or for random seeding, better supporting
  benchmarking. The algorithm still uses a fixed seed by default.
- The module `space` uses `np.random.default_rng` as a random number generator, instead
  of the deprecated `np.random.RandomState`. A bridging strategy allows it to still
  accept `RandomState`s, but it will tranform them to `default_rng` for internal use.
  The rest of the codebase still uses `RandomState`.
- **BREAKING**: LHS now respects priors. This means that performing LHS on a space with
  a log-normal `Real` `Dimension`, or a `Categorical` `Dimension` with informative
  priors will give different results in this release than in previous releases.
- **BREAKING**: The mechanism for seeding pseudorandom generators in the `space` module
  have changed, meaning that, while the results are reproducible within a release, they
  will not be the same as in old releases.
- Bokeh is now (again) a required installation.

### Bugfixes

- Fixes to `DataDependentNoise` and `SumNoise` to avoid highly correlated
  noise of the underlying noise models.
- Switched to local imports internally to avoid circular import errors.
- `NoiseModel._noise_distribution` is now a method, to allow changes of
  `self._rng` to affect `self._noise_distribution` automatically.
- Removed max_features='auto' to avoid using hardcoded variables to external functions

## Version 0.8.1

### Changes

- Added additonal model systems to the list of benchmarks and made their
  structure more consistent.
- Added seeding to the noise models used for benchmarking to ensure
  reproducible results when benchmarking.
- Allow addition or removal of modelled noise to the optimizer object. This
  is to allow user to predict the full outcome space of a given new exp.

### Bugfixes

- Fix a small number of deprecationwarnings.

## Version 0.8.0

### Changes

- Default acquisition function changed to expected improvement (EI)
- Updated list of contributors
- Minor addition of guidance in plot_objectives()
- Implemented a major new constraint type called SumEquals. This constraint is
  designed to be used for mixture experiments where a (sub)set of factors must
  sum to a specific number.
- Add a module to add noise to model systems
- QoL opt.space.names added as property
- Changed default behavior of plot_objective to show uncertainty in 1D plots

### Bugfixes

-

## Version 0.7.8

### Changes

-

### Bugfixes

- ParetoFront did not show full recipe for model points
- Replaced friedman_mse with squared_error

## Version 0.7.7

### Changes

- Changed look of uncertainty-plots in plot_objective
- Added plot to only show 1d plots
- Align code in GPR module to reflect sklearn. While still supporting SKlearn
  0.24.2, we have some parallel code between our local GPR and the original from
  sklearn.

### Bugfixes

- Model systems should now be imported as intended.

## Version 0.7.6

### Changes

- Add Bokeh version of Pareto plot
- Make a bleeding edge installable and a stable
- Add Bokeh to list of requiered packages
- Change the call of gaussian filter for a helper illustration function
- Model systems added to help benchmark performance or teach

### Bugfixes

- Remove call of plot_width and plot_height in bokeh

## Version 0.7.5

### Changes

- Allow user defined bounds on noise level of WhiteKernel

### Bugfixes

## Version 0.7.4

### Changes

- Added the option to display uncertainty in 2d plots in plot_objective
- Initial efforts to streamline the input-structure of plot options
- Additional options for plots

### Bugfixes

## Version 0.7.3

### Changes

- Dependence modul now consistenty returns arrays instead of lists
- House-keeping on Github (contribution guidelines etc)

### Bugfixes

- Bokeh_plot is repaired after we started returning the std to plots
- LHS is rewritten to ensure consistent returns in between real and integer
  dimensions (integer types are ensure to return values "close" to those of a
  corresponding real dimension)

## Version 0.7.2

### Changes

- New plot-type to envision model coverage
- Kriging Believer now supports multiobjective opt
- Examples pruned to better reflect the purpose of ProcessOptimizer as a tool
  for optimizing real world physical/chemical processes
- Expected_minimum can now return both maximum and minimum and can return the
  expected std in the points. Works for both numerical and categorical dimensions
- QoL improvements with easy impoart of most used features through \_\_init\_\_
  .py
- Add possibility to show ~95% credibility_intervals in plot_objective

### Bugfixes

- More linting
- Supports Scikit-Learn 1.0.0
- plot_pareto works with partially categorical spaces
- Consolidate tests

## Version 0.7.1

### Changes

- Kriging Believer added for batch-mode optimization
- Added Interactive Pareto plotting

### Bugfixes

- LHS fixed to ensure randomization of dimensions
- More linting

## Version 0.7.0

### Changes

- Added plot_expected_minimum_convergence
- Numerous format changes to satisfy Flake8
- Fixed deprecation warning from Numpy
- Merge keywords for batch-optimization
- Set LHS=True as default
- Extensive changes in test-suite

### Bugfixes

- expected_minimum_sampling refactored
- Fix URL to present images on pypi
- Fixed Bokeh-plot to optional dependency
- Dependencies set (Bokeh optional, pyYAML added)

## Version 0.6.4

### Changes

- Add plot_expected_minimum_convergence
- Recode expected_minimum_random_sampling and move to utils.py
- Update Readme to add illustrations on pypi

## Version 0.6.3

### Changes

- Improve documentation in README.md
- Reset normalize_y to True and update requirements.txt

## Version 0.6.2

### Changes

- Automatic testing when commiting to develop is implemented
- Slight adjustment to documentation
- Unneccesary files pruned
- Visual change to changelog

### Bugfixes

- test_deadline_stopper fixed as it was giving unreproducible results
- Fixed Steinerberger error

## Version 0.6.1

### Changes

- Two additional examples added
- Tests are primarily from numpy instead of sklearn
- Changed plot_objective to use same color scale for each individual dependence plot and added colorbar
- Added plot_objectives, which plots all individual objective functions for multiobjective optimization
- Added a title parameter to plot_objective
- More informative ReadMe.md started

### Bugfixes

- Example on visualize_results.ipynb corrected to avoid warnings
- DEAP added as dependency for Pareto optimization
- normalize_y temporarely set to False until real fix from sklearn
- Handled a case in which feeding multible datapoints to the model would fail.
- Added functionality to create_result to create a list of results in case of multiobjective optimization
- Added a ValueError to warn users against using GP in entirely categorical spaces

## Version 0.6.0

### Changes

- README changed to reflect move of repo to NN-research
- Steinerberger sampling added for improves spacefilling and explorative mode
- Multiobjective optimization added by NSGA and Pareto front
- Unused folders trimmed
- Added example notebooks on new functionality

## Version 0.5.1

### Bugfixes

- Removed check for numpy version in constraints.py
- Updated example/constraints.ipynb

## Version 0.5.0

### Changes

- Remove dependency on scipy>=0.14.0 \*
- Remove dependency on scikit-learn==0.21.0 \*^
- Remove dependency on bokeh==1.4.0 \*
- Remove dependency on tornado==5.1.1 \*
- \*from setup.py
- ^from requirements.txt
- Change gpr (as in skopt #943) to reflect changes in sklearn gpr-module
  (relates to normalilzation)
- Change searchCV to reflect skopt #939 and #904 (relates to np.mask and imports)
- Changes in tests (skopt#939 and #808). Extensive changes in tests!
- Change in Bokeh_plot.py to fix bug when Bokeh>=2.2.0

- TODO: look more into implemented normalizations in skopt.

## Version 0.4.9

### Bugfixes

- Version number increased due to reupload to pypi.

## Version 0.4.8

### Bugfixes

- Locked SKlearn to version 0.21.0 to avoid install errors.

## Version 0.4.7

### Bugfixes

- Changed bokeh version to 1.4.0

## Version 0.4.6

### Bugfixes

- ProcessOptimizer.\_\_version\_\_ shows correct version.
- Removed \_version.py as we dont use versioneer anymore.
- Version needs to be changed manually in \_\_init\_\_ .py from now on.

## Version 0.4.5

- Wrong upload. Please don't use this version

## Version 0.4.4

### New features

- Latin hypercube sampling

### Bugfixes

- Progress is now correctly showed in bokeh.

## Version 0.4.3

### Bugfixes

- Lenght scale bounds and length scales were not transformed properly.

## Version 0.4.2

### New features

- optimizer.update_next() added
- Added option to change length scale bounds
- Added optimizer.get_result()
- Added exploration example notebook
- Added length scale bounds example notebook

## Version 0.4.1

### New features

- Draw upper confidence limit in bokeh.
- Colorbar in bokeh
- Same color mapping button in bokeh

## Version 0.4.0

Merged darnr's scikit-optimize fork into ProcessOptimizer. Here is their changelog:

### New features

- `plot_regret` function for plotting the cumulative regret;
  The purpose of such plot is to access how much an optimizer
  is effective at picking good points.
- `CheckpointSaver` that can be used to save a
  checkpoint after each iteration with skopt.dump
- `Space.from_yaml()`
  to allow for external file to define Space parameters

### Bug fixes

- Fixed numpy broadcasting issues in gaussian_ei, gaussian_pi
- Fixed build with newest scikit-learn
- Use native python types inside BayesSearchCV
- Include fit_params in BayesSearchCV refit

### Maintenance

- Added `versioneer` support, to reduce changes with new version of the `skopt`

### Bug fixes

- Separated `n_points` from `n_jobs` in `BayesSearchCV`.
- Dimensions now support boolean np.arrays.

### Maintenance

- `matplotlib` is now an optional requirement (install with `pip install 'scikit-optimize[plots]'`)

High five!

### New features

- Single element dimension definition, which can be used to
  fix the value of a dimension during optimization.
- `total_iterations` property of `BayesSearchCV` that
  counts total iterations needed to explore all subspaces.
- Add iteration event handler for `BayesSearchCV`, useful
  for early stopping inside `BayesSearchCV` search loop.
- added `utils.use_named_args` decorator to help with unpacking named dimensions
  when calling an objective function.

### Bug fixes

- Removed redundant estimator fitting inside `BayesSearchCV`.
- Fixed the log10 transform for Real dimensions that would lead to values being
  out of bounds.

## Version 0.3.3

### New features

- Added text describing progress in bokeh

### Changes

- Changed plot size in bokeh
- ProcessOptimizer now requires tornado 5.1.1

## Version 0.3.0

### New features

- Added constrained parameters

## Version 0.2.0

### New features

- Interactive bokeh GUI for plotting the objective function

## Version 0.0.2

### New features

- Support for using categorical values when plotting objective.

## Version 0.0.1

### New features

- Support for not using partial dependence when plotting objective.
- Support for choosing the values of other parameters when calculating dependence plots
- Support for choosing other minimum search algorithms for the red lines and dots in objective plots<|MERGE_RESOLUTION|>--- conflicted
+++ resolved
@@ -4,11 +4,7 @@
 
 ### Changes
 
-<<<<<<< HEAD
 - Documentation of multiobjective optimization
-=======
-- 
-- 
 
 ### Bugfixes
 
@@ -19,7 +15,6 @@
 ### Changes
 
 - Documentation about the features in control parameters and sampling control parameters.
->>>>>>> 0f1270ea
 - ModelSystems moved to creator systems, so they are only created when you ask for them. You now need to use `ProcessOptimizer.model_systems.get_model_system(model_system_name)` to create them. This has two advantages: If you change a model system, it doesn't affect a new instance of it. And ProcessOptimizer should import faster, since fewer objects are created i memory.
 - Radius changed in certain Bokeh plots
 - Default Pareto plot has more points on Pareto-front (40 -> 100)
