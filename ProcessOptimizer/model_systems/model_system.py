--- conflicted
+++ resolved
@@ -49,13 +49,9 @@
         self.noise_model = parse_noise_model(noise_model)
         if true_min is None:
             ndims = self.space.n_dims
-<<<<<<< HEAD
-            points = self.space.lhs(ndims*10)
-=======
             points = self.space.lhs(
                 ndims * 10
             )  # TODO: This should be many more and shouldnt use LHS
->>>>>>> 0515c966
             scores = [score(point) for point in points]
             true_min = np.min(scores)
         self.true_min = true_min
