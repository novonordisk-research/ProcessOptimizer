--- conflicted
+++ resolved
@@ -1,4 +1,3 @@
-<<<<<<< HEAD
 """Plotting functions."""
 from itertools import count, compress
 from functools import partial
@@ -6,15 +5,23 @@
 
 import numpy as np
 import matplotlib.pyplot as plt
+import matplotlib as mpl
 from matplotlib.pyplot import cm
 from matplotlib.ticker import LogLocator
 from matplotlib.ticker import MaxNLocator, FuncFormatter
 from scipy.optimize import OptimizeResult
 from scipy.stats.mstats import mquantiles
-from scipy.ndimage.filters import gaussian_filter1d
+from scipy.ndimage import gaussian_filter1d
 from ProcessOptimizer import expected_minimum, expected_minimum_random_sampling
 from .space import Categorical
 from .optimizer import Optimizer
+
+import json
+import bokeh.models as bh_models
+import bokeh.plotting as bh_plotting
+import bokeh.io as bh_io
+import bokeh.embed as bh_embed
+import bokeh.resources as bh_resources
 
 
 def plot_convergence(*args, **kwargs):
@@ -293,9 +300,15 @@
                 if space.dimensions[i].prior == "log-uniform":
                     ax_.set_yscale("log")
                 else:
-                    ax_.yaxis.set_major_locator(
-                        MaxNLocator(6, prune="both", integer=iscat[i])
-                    )
+                    if iscat[i]:
+                        # Do not remove first/last tick for categoric factors
+                        ax_.yaxis.set_major_locator(
+                            MaxNLocator(6, prune=None, integer=iscat[i])
+                        )
+                    else:
+                        ax_.yaxis.set_major_locator(
+                            MaxNLocator(6, prune="both", integer=iscat[i])
+                        )
 
             else:  # diagonal plots
                 ax_.set_ylim(*diagonal_ylim)
@@ -306,6 +319,7 @@
 
                 ax_.xaxis.tick_top()
                 ax_.xaxis.set_label_position("top")
+                [labl.set_rotation(45) for labl in ax_.get_xticklabels()]
                 ax_.set_xlabel(dim_labels[j])
 
                 if space.dimensions[i].prior == "log-uniform":
@@ -318,6 +332,95 @@
                         ax_.xaxis.set_major_formatter(
                             FuncFormatter(
                                 partial(_cat_format, space.dimensions[i])
+                            )
+                        )
+
+    return ax
+
+
+def _format_1d_dependency_axes(ax, space, ylabel, dim_labels=None):
+
+    if dim_labels is None:
+        dim_labels = [
+            "$X_{%i}$" % i if d.name is None else d.name
+            for i, d in enumerate(space.dimensions)
+        ]
+    # Figure out where we have categorical factors
+    iscat = [isinstance(dim, Categorical) for dim in space.dimensions]
+
+    if space.n_dims < 3:
+        nrows = 1
+        ncols = space.n_dims
+    else:
+        nrows, ncols = ax.shape
+
+    for i in range(nrows):
+        for j in range(ncols):
+            # Build a handle to the present subplot
+            if space.n_dims == 1:
+                ax_ = ax
+            elif space.n_dims == 2:
+                ax_ = ax[j]
+            else:
+                ax_ = ax[i, j]
+
+            # Figure out what dimension number we are plotting from the indices
+            if space.n_dims < 3:
+                n = j
+            else:
+                n = np.ravel_multi_index(
+                    np.array([[i], [j]]),
+                    ax.shape
+                )
+                n = n[0]
+
+            # Turn off axes that do not contain a plot
+            if n >= space.n_dims:
+                ax_.axis("off")
+            else:
+                # Fix formatting of the y-axis
+                ax_.yaxis.set_major_locator(
+                    MaxNLocator(6, prune="both")
+                )
+                ax_.tick_params(axis="y", direction="inout")
+                # Leftmost plot in each row:
+                if j == 0:
+                    ax_.set_ylabel(ylabel)
+                # Rightmost plot in each row:
+                elif j == ncols-1:
+                    ax_.set_ylabel(ylabel)
+                    ax_.yaxis.set_label_position("right")
+                    ax_.yaxis.tick_right()
+                    ax2_ = ax_.secondary_yaxis("left")
+                    ax2_.tick_params(axis="y", direction="inout")
+                    ax2_.set_yticklabels([])
+                    ax2_.yaxis.set_major_locator(ax_.yaxis.get_major_locator())
+                else:
+                    ax_.set_yticklabels([])
+                    ax_.tick_params(axis="y", direction="inout")
+                    ax2_ = ax_.secondary_yaxis("right")
+                    ax2_.tick_params(axis="y", direction="inout")
+                    ax2_.yaxis.set_major_locator(ax_.yaxis.get_major_locator())
+                    if n < space.n_dims-1:
+                        ax2_.set_yticklabels([])
+                    else:
+                        ax2_.set_ylabel(ylabel)
+
+                # Fix formatting of the x-axis
+                [labl.set_rotation(20) for labl in ax_.get_xticklabels()]
+                ax_.set_xlabel(dim_labels[n])
+                if space.dimensions[n].prior == "log-uniform":
+                    ax_.set_xscale("log")
+                else:
+                    ax_.xaxis.set_major_locator(
+                        MaxNLocator(5, prune="both", integer=iscat[n])
+                    )
+                    if iscat[n]:
+                        # Axes for categorical dimensions are really integers;
+                        # we have to label them with the category names
+                        ax_.xaxis.set_major_formatter(
+                            FuncFormatter(
+                                partial(_cat_format, space.dimensions[n])
                             )
                         )
 
@@ -483,7 +586,7 @@
     size=2,
     zscale="linear",
     dimensions=None,
-    usepartialdependence=True,
+    usepartialdependence=False,
     pars="result",
     expected_minimum_samples=None,
     title=None,
@@ -516,7 +619,7 @@
         How many sample to have per 2d pixel on average.
 
     * `graph_width` [int, default=20]
-        Number of points at which to evaluate the partial dependence along 
+        Number of points at which to evaluate the partial dependence along
         each dimension.
 
     * `size` [float, default=2]
@@ -530,7 +633,7 @@
         `space.dimensions[i].name`, or if also `None` to `['X_0', 'X_1', ..]`.
 
     * `usepartialdependence` [bool, default=True]
-        Whether to use partial dependence or not when calculating dependence. If false, 
+        Whether to use partial dependence or not when calculating dependence. If false,
         plot_objective will parse values to the dependence function, defined by the pars
         argument.
 
@@ -567,7 +670,7 @@
             https://matplotlib.org/stable/gallery/images_contours_and_fields/interpolation_methods.html
             If empty string, a contour pot is shown. Note that contour plots are not
             compatible with showing uncertainty.
-        * "uncertain_color"  [any matplotlib color, default=[0,0,0]]: The colour to use 
+        * "uncertain_color"  [any matplotlib color, default=[0,0,0]]: The colour to use
             for "very" uncertain values in 2D plots.
         * "colormap" [string, default="viridis_r"]: The colourmap to use. For possible
             values, see
@@ -579,7 +682,7 @@
             with values between 0 and 1. If not, it raises an error, but only if any
             concrete outputs are outside this range. Output values of 0 shows the color
             for the expected value modeled objective function. Output values of 1
-            corresponds to the uncertain_color. To not show any uncertainty, use 
+            corresponds to the uncertain_color. To not show any uncertainty, use
             `lambda x, min, max: 0*x`.
             Another use is to visually deemphasize points with medium uncertainty by e.g
             `lambda x, global_min, global_max: ((x-global_min)/(global_max-global_min))**(1/2)`.
@@ -617,14 +720,17 @@
     for k, v in default_plot_type.items():
         if k not in plot_options.keys():
             plot_options[k] = v
-    # zscale and levels really belong in plot_options, but for backwards compatability,
-    # they are given as separate arguments.
+    # zscale and levels really belongg in plot_options, but for backwards
+    # compatibility they are given as separate arguments.
     plot_options["zscale"] = zscale
     plot_options["levels"] = levels
 
     x_vals = find_x_vals(pars, result, expected_minimum_samples)
 
     space = result.space
+    # Check if we have any categorical dimensions, as this influences the plots
+    # on the diagonal (1D dependency)
+    is_cat = [isinstance(dim, Categorical) for dim in space.dimensions]
 
     plots_data, limits = create_plot_data(
         oversampling,
@@ -637,14 +743,31 @@
 
     samples, minimum, _ = _map_categories(space, result.x_iters, x_vals)
 
+    # Build slightly larger plots when we have just two dimensions
+    if space.n_dims == 2:
+        size = size*1.75
+
     fig, ax = plt.subplots(
         space.n_dims,
         space.n_dims,
         figsize=(size * space.n_dims, size * space.n_dims),
     )
 
+    # Generate consistent padding for axis labels and ticks
+    l_pad = 0.7/fig.get_figwidth()
+    r_pad = 1 - l_pad
+    b_pad = 0.7/fig.get_figheight()
+    t_pad = 1 - 0.7/fig.get_figheight()
+
+    if space.n_dims <= 3:
+        h_pad = 0.2
+        w_pad = 0.2
+    else:
+        h_pad = 0.1
+        w_pad = 0.1
+
     fig.subplots_adjust(
-        left=0.05, right=0.95, bottom=0.05, top=0.95, hspace=0.1, wspace=0.1
+        left=l_pad, right=r_pad, bottom=b_pad, top=t_pad, hspace=h_pad, wspace=w_pad
     )
 
     if title is not None:
@@ -660,24 +783,83 @@
 
             # The diagonal of the plot, showing the 1D (partial) dependence for each of the n parameters
             elif i == j:
-
                 xi = plots_data[i][j]["xi"]
                 zi = plots_data[i][j]["zi"]
                 stddevs = plots_data[i][j]["std"]
-
-                ax[i, i].plot(xi, zi)
-                ax[i, i].set_xlim(np.min(xi), np.max(xi))
+                if is_cat[i]:
+                    # Expand the x-axis for this factor so we can see the first
+                    # and the last category
+                    ax[i, i].set_xlim(np.min(xi)-0.2, np.max(xi)+0.2)
+
+                    if show_confidence:
+                        # Create one uniformly colored bar for each category.
+                        # Edgecolor ensures we can see the bar when plotting
+                        # at best obeservation, as stddev is often tiny there
+                        ax[i, i].bar(
+                            xi,
+                            2*1.96*stddevs,
+                            width=0.2,
+                            bottom=zi-1.96*stddevs,
+                            alpha=0.5,
+                            color="green",
+                            edgecolor="green",
+                            zorder=1,
+                        )
+                        # Also add highlight the best point/expected minimum
+                        ax[i, i].scatter(
+                            minimum[i],
+                            zi[int(minimum[i])],
+                            c="k",
+                            s=20,
+                            marker="D",
+                            zorder=0,
+                        )
+                    else:
+                        # Simply show the mean value
+                        ax[i, i].scatter(
+                            xi,
+                            zi,
+                            c="red",
+                            s=80,
+                            marker="_",
+                            zorder=1,
+                        )
+                        # Also add highlight the best/expected minimum
+                        ax[i, i].scatter(
+                            minimum[i],
+                            zi[int(minimum[i])],
+                            c="k",
+                            s=20,
+                            marker="D",
+                            zorder=0,
+                        )
+
+                # For non-categoric factors
+                else:
+                    ax[i, i].set_xlim(np.min(xi), np.max(xi))
+                    ax[i, i].axvline(
+                        minimum[i], linestyle="--", color="k", lw=1)
+                    if show_confidence:
+                        ax[i, i].fill_between(xi,
+                                              y1=(zi - 1.96*stddevs),
+                                              y2=(zi + 1.96*stddevs),
+                                              alpha=0.5,
+                                              color="green",
+                                              edgecolor="green",
+                                              linewidth=0.0,
+                                              )
+                    else:
+                        ax[i, i].plot(
+                            xi,
+                            zi,
+                            color="red",
+                            lw=1,
+                            zorder=0,
+                        )
+
                 ymin = limits["val_1d_min"]-abs(limits["val_1d_min"])*.02
                 ymax = limits["val_1d_max"]+abs(limits["val_1d_max"])*.02
                 ax[i, i].set_ylim(ymin, ymax)
-                ax[i, i].axvline(minimum[i], linestyle="--", color="r", lw=1)
-                if show_confidence:
-                    ax[i, i].fill_between(xi,
-                                          y1=(zi - 1.96*stddevs),
-                                          y2=(zi + 1.96*stddevs),
-                                          alpha=0.5,
-                                          color='red',
-                                          linewidth=0.0)
 
             # lower triangle
             elif i > j:
@@ -767,7 +949,6 @@
 
     sample_list, xi_list, included_list = create_sample_list(
         space, graph_width, oversampling)
-
     if usepartialdependence:
         value_list, stddev_list = generate_random_data(
             locked_val_list=[],
@@ -783,6 +964,7 @@
     stddev_max_2d = -float("inf")
 
     plots_data = []
+    # Gather all data relevant for plotting
     for i in range(space.n_dims):
         row = []
         for j in range(space.n_dims):
@@ -851,6 +1033,7 @@
         plots_data.append(row)
 
     limits = {
+        # Build all the plots of in the figure
         "val_1d_min": val_min_1d,
         "val_1d_max": val_max_1d,
         "z_min": val_min_2d,
@@ -894,29 +1077,16 @@
     return sample_list, xi_list, included_list_list
 
 
-def generate_random_data(locked_val_list, sample_list, model):
-    # Making sure we do not overwrite the original sample point list, we need it later.
-    output_sample_point_list = [sample.copy() for sample in sample_list]
-    for locked_val in locked_val_list:
-        for i in range(len(output_sample_point_list)):
-            output_sample_point_list[i][locked_val[0]] = locked_val[1]
-    output_sample_point_list = [np.block(i)[0]
-                                for i in output_sample_point_list]
-    value_list, stddev_list = model.predict(
-        output_sample_point_list, return_std=True)
-    return value_list, stddev_list
-
-
 def find_average_1D(value_list, stddev_list, included_list_list):
     average_value_list = []
     average_stddev_list = []
     for included_samples in included_list_list:
+        # Add a colorbar for the 2D plot value scale
         average_value_list.append(
             np.mean(list(compress(value_list, included_samples))))
         average_stddev_list.append(
             np.mean(list(compress(stddev_list, included_samples))))
     return np.array(average_value_list), np.array(average_stddev_list)
-
 
 def find_average_2D(value_list, stddev_list, included_samples_1d_list, included_samples_2d_list):
     average_value_list = []
@@ -936,6 +1106,18 @@
         average_value_list.append(value_row)
         average_stddev_list.append(stddev_row)
     return np.array(average_value_list), np.array(average_stddev_list)
+
+def generate_random_data(locked_val_list, sample_list, model):
+    # Making sure we do not overwrite the original sample point list, we need it later.
+    output_sample_point_list = [sample.copy() for sample in sample_list]
+    for locked_val in locked_val_list:
+        for i in range(len(output_sample_point_list)):
+            output_sample_point_list[i][locked_val[0]] = locked_val[1]
+    output_sample_point_list = [np.block(i)[0]
+                                for i in output_sample_point_list]
+    value_list, stddev_list = model.predict(
+        output_sample_point_list, return_std=True)
+    return value_list, stddev_list
 
 
 def _2d_dependency_plot(data, axes, samples, highlighted, limits, options={}):
@@ -996,1682 +1178,6 @@
         # imshow assumes square pixels, so it sets aspect to 1. We do not want that.
         axes.set_aspect('auto')
     axes.scatter(
-        samples[0], samples[1], c="darkorange", s=10, lw=0.0, zorder=10, clip_on=False
-    )
-    axes.scatter(highlighted[0], highlighted[1], c=[
-                 "r"], s=20, lw=0.0, zorder=10, clip_on=False)
-
-
-def plot_objectives(
-    results,
-    levels=10,
-    n_points=40,
-    n_samples=250,
-    size=2,
-    zscale="linear",
-    dimensions=None,
-    usepartialdependence=True,
-    pars="result",
-    expected_minimum_samples=None,
-    titles=None,
-    show_confidence=False
-):
-    """Pairwise dependence plots of each of the objective functions.
-    Parameters
-    ----------
-    * `results` [list of `OptimizeResult`]
-        The list of results for which to create the objective plots.
-
-    * `titles` [list of str, default=None]
-        The list of strings of the names of the objectives used as titles in
-        the figures
-
-    """
-
-    if titles is None:
-        for result in results:
-            plot_objective(result,
-                           levels=levels,
-                           oversampling=10,
-                           graph_width=n_points,
-                           size=size,
-                           zscale=zscale,
-                           dimensions=dimensions,
-                           usepartialdependence=usepartialdependence,
-                           pars=pars,
-                           expected_minimum_samples=expected_minimum_samples,
-                           title=None,
-                           show_confidence=show_confidence)
-        return
-    else:
-        for k in range(len(results)):
-            plot_objective(results[k],
-                           levels=levels,
-                           oversampling=10,
-                           graph_width=n_points,
-                           size=size,
-                           zscale=zscale,
-                           dimensions=dimensions,
-                           usepartialdependence=usepartialdependence,
-                           pars=pars,
-                           expected_minimum_samples=expected_minimum_samples,
-                           title=titles[k],
-                           show_confidence=show_confidence)
-        return
-
-
-def plot_evaluations(result, bins=20, dimensions=None):
-    """Visualize the order in which points where sampled.
-
-    The scatter plot matrix shows at which points in the search
-    space and in which order samples were evaluated. Pairwise
-    scatter plots are shown on the off-diagonal for each
-    dimension of the search space. The order in which samples
-    were evaluated is encoded in each point's color.
-    The diagonal shows a histogram of sampled values for each
-    dimension. A red point indicates the found minimum.
-
-    Parameters
-    ----------
-    * `result` [`OptimizeResult`]
-        The result for which to create the scatter plot matrix.
-
-    * `bins` [int, bins=20]:
-        Number of bins to use for histograms on the diagonal.
-
-    * `dimensions` [list of str, default=None] Labels of the dimension
-        variables. `None` defaults to `space.dimensions[i].name`, or
-        if also `None` to `['X_0', 'X_1', ..]`.
-
-    Returns
-    -------
-    * `ax`: [`Axes`]:
-        The matplotlib axes.
-    """
-    if type(result) is list:
-        result = result[0]
-
-    space = result.space
-    # Convert categoricals to integers, so we can ensure consistent ordering.
-    # Assign indices to categories in the order they appear in the Dimension.
-    # Matplotlib's categorical plotting functions are only present in v 2.1+,
-    # and may order categoricals differently in different plots anyway.
-    samples, minimum, iscat = _map_categories(space, result.x_iters, result.x)
-    order = range(samples.shape[0])
-    fig, ax = plt.subplots(
-        space.n_dims,
-        space.n_dims,
-        figsize=(2 * space.n_dims, 2 * space.n_dims),
-    )
-
-    fig.subplots_adjust(
-        left=0.05, right=0.95, bottom=0.05, top=0.95, hspace=0.1, wspace=0.1
-    )
-
-    for i in range(space.n_dims):
-        for j in range(space.n_dims):
-            if i == j:
-                if iscat[j]:
-                    bins_ = len(space.dimensions[j].categories)
-                elif space.dimensions[j].prior == "log-uniform":
-                    low, high = space.bounds[j]
-                    bins_ = np.logspace(np.log10(low), np.log10(high), bins)
-                else:
-                    bins_ = bins
-                ax[i, i].hist(
-                    samples[:, j],
-                    bins=bins_,
-                    range=None if iscat[j] else space.dimensions[j].bounds,
-                )
-
-            # lower triangle
-            elif i > j:
-                ax[i, j].scatter(
-                    samples[:, j],
-                    samples[:, i],
-                    c=order,
-                    s=40,
-                    lw=0.0,
-                    cmap="viridis",
-                    zorder=10,
-                    clip_on=False
-                )
-                ax[i, j].scatter(minimum[j], minimum[i], c=[
-                                 "r"], s=20, lw=0.0, zorder=10, clip_on=False)
-
-    return _format_scatter_plot_axes(
-        ax, space, ylabel="Number of samples", dim_labels=dimensions
-    )
-
-
-def _map_categories(space, points, minimum):
-    """
-    Map categorical values to integers in a set of points.
-
-    Returns
-    -------
-    * `mapped_points` [np.array, shape=points.shape]:
-        A copy of `points` with categoricals replaced with their indices in
-        the corresponding `Dimension`.
-
-    * `mapped_minimum` [np.array, shape=(space.n_dims,)]:
-        A copy of `minimum` with categoricals replaced with their indices in
-        the corresponding `Dimension`.
-
-    * `iscat` [np.array, shape=(space.n_dims,)]:
-       Boolean array indicating whether dimension `i` in the `space` is
-       categorical.
-    """
-    points = np.asarray(points, dtype=object)  # Allow slicing, preserve cats
-    iscat = np.repeat(False, space.n_dims)
-    min_ = np.zeros(space.n_dims)
-    pts_ = np.zeros(points.shape)
-    for i, dim in enumerate(space.dimensions):
-        if isinstance(dim, Categorical):
-            iscat[i] = True
-            catmap = dict(zip(dim.categories, count()))
-            pts_[:, i] = [catmap[cat] for cat in points[:, i]]
-            min_[i] = catmap[minimum[i]]
-        else:
-            pts_[:, i] = points[:, i]
-            min_[i] = minimum[i]
-    return pts_, min_, iscat
-
-
-def _cat_format(dimension, x, _):
-    """Categorical axis tick formatter function.  Returns the name of category
-    `x` in `dimension`.  Used with `matplotlib.ticker.FuncFormatter`."""
-    return str(dimension.categories[int(x)])
-
-
-def plot_expected_minimum_convergence(
-    result, figsize=(15, 15), random_state=None, sigma=0.5
-):
-    """
-    A function to perform a retrospective analysis of all the data points by
-    building successive models and predicting the mean of the functional value
-    of the surogate model in the expected minimum together with a measure for
-    the variability in the suggested mean value. This code "replays" the
-    entire optimization, hence it builds quiet many models and can, thus, seem
-    slow. 
-    TODO: Consider allowing user to subselect in data, to e.g. perform
-    the analysis using every n-th datapoint, or only performing the analysis
-    for the last n datapoints.
-
-    Args:
-        result ([`OptimizeResult`]): The result returned from a opt.tell
-        command or from using get_result() or create_result()
-        figsize (`tuple`, optional): [Gives the desired size of the resulting
-        chart]. Defaults to (15, 15).
-        random_state ([`Int`], optional): [abbility to pass random state to
-        ensure reproducibility in plotting]. Defaults to None.
-        sigma (`float`, optional): [Sigma gives a slight gaussian smoothing to
-        the depiction of the credible interval around the expected minimum
-        value.]. Defaults to 0.5.
-
-    Returns:
-        [ax]: [description]
-    """
-
-    estimated_mins_x = []
-    estimated_mins_y = []
-    quants_list = []
-    distances = []
-    for i in range(len(result.x_iters)):
-        # Build an optimizer with as close to those used during the data
-        # generating as possible. TODO: add more details on the optimizer build
-        _opt = Optimizer(
-            result.space.bounds, n_initial_points=1, random_state=random_state
-        )
-        # Tell the available data
-        if i == 0:
-            _result_internal = _opt.tell(
-                result.x_iters[: i + 1][0], result.func_vals[: i + 1].item()
-            )
-        else:
-            _result_internal = _opt.tell(
-                result.x_iters[: i + 1], result.func_vals[: i + 1].tolist()
-            )
-        # Ask for the expected minimum in the result
-        _exp = expected_minimum(_result_internal, random_state=random_state)
-        # Append expected minimum to list. To plot it later
-        estimated_mins_x.append(_exp[0])
-        estimated_mins_y.append(_exp[1])
-        # Transform x-value into transformed space and sample n times
-        # Make 95% quantiles of samples
-        transformed_point = _opt.space.transform([_exp[0],])
-        samples_of_y = _result_internal.models[-1].sample_y(
-            transformed_point, n_samples=10000, random_state=random_state
-        )
-        quants = mquantiles(samples_of_y.flatten(), [0.025, 0.975])
-        quants_list.append(quants)
-
-        # Calculate distance in x-space from last "believed" expected_min
-        if i == 0:
-            distancefromlast = _opt.space.distance(
-                estimated_mins_x[-1], result.x
-            )  # opt.Xi[0]
-            distances.append(distancefromlast)
-        else:
-            distancefromlast = _opt.space.distance(
-                estimated_mins_x[-1], estimated_mins_x[-2]
-            )
-            distances.append(distancefromlast)
-
-        # Smoothing quantiles for graphically pleasing plot
-        quant_max_smooth = gaussian_filter1d(
-            [i[1] for i in quants_list], sigma=sigma
-        )
-        quant_min_smooth = gaussian_filter1d(
-            [i[0] for i in quants_list], sigma=sigma
-        )
-
-    # Do the actual plotting
-    fig, (ax1, ax2) = plt.subplots(nrows=2, sharex=True, figsize=figsize)
-    ax1.fill_between(
-        list(range(1, len(result.x_iters) + 1)),
-        y1=quant_min_smooth,
-        y2=quant_max_smooth,
-        alpha=0.5,
-        color="grey",
-    )
-    ax1.plot(list(range(1, len(result.x_iters) + 1)), estimated_mins_y)
-    ax1.set_ylabel('expected "y"-value @ expected min')
-
-    ax2.plot(list(range(1, len(result.x_iters) + 1)), distances)
-    ax2.set_ylabel("euclidian distance in x space from previous expected min")
-    ax2.set_xticks(list(range(1, len(result.x_iters) + 1)))
-
-    plt.xlabel("Number of calls $n$")
-    return fig
-
-
-def plot_Pareto(
-    optimizer,
-    figsize=(15, 15),
-    objective_names=None,
-    dimensions=None,
-    return_data=False,
-):
-    """Interactive plot of the Pareto front implemented in 2 and 3 dimensions
-
-    The plot shows all observations and the estimated Pareto front in the
-    objective space. By hovering over each point it is possible to see the
-    corresponding values of the point in the input space.
-
-    Parameters
-    ----------
-    * `optimizer` [`Optimizer`]
-        The optimizer containing data and the model
-
-    * `figsize` ['tuple', default=(15,15)]
-        Size of figure
-
-    * `objective_names` [list, default=None]
-        List of objective names. Used for plots. If None the objectives
-        will be named "Objective 1", "Objective 2"...
-
-    * `dimensions` [list, default=None]
-        List of dimension names. Used for plots. If None the dimensions
-        will be named "1_1", "x_2"...
-
-    * `return_data` [bool, default=False]
-        Whether to return data or not. If True the function will return
-        all data for observation and estimated Pareto front, dimensions
-        and objectives_names
-
-
-    if return_data is true Returns
-    -------
-    * `np.array(optimizer.Xi)`: [numpy.ndarray]:
-        Observations
-    * `np.array(optimizer.yi)`: [numpy.ndarray]:
-        Observed objective scores
-    * `pop`: [numpy.ndarray]:
-        Pareto front
-    * `front`: [numpy.ndarray]:
-        Pareto front objective scores
-    * `dimensions`: [list]:
-        Names of dimensions
-    * `objective_names`: [list]:
-        Objective names
-    """
-
-    def update_annot(ind, vals, sc):
-
-        pos = sc.get_offsets()[ind["ind"][0]]
-        annot.xy = pos
-
-        exp_params = vals[ind["ind"][0]]
-        values = [str(number) for number in exp_params]
-        strings = []
-        for dim, value in zip(dimensions, values):
-            strings.append(dim + ": " + value + str("\n"))
-        strings[-1] = strings[-1].replace("\n", "")
-        string = "".join(map(str, strings))
-
-        annot.set_text(string)
-        annot.get_bbox_patch().set_alpha(0.4)
-
-    def hover(event, vals=None, sc=None):
-        vis = annot.get_visible()
-        if event.inaxes == ax:
-            cont, ind = sc.contains(event)
-            if cont:
-                update_annot(ind, vals, sc)
-                annot.set_visible(True)
-                fig.canvas.draw_idle()
-            else:
-                if vis:
-                    annot.set_visible(False)
-                    fig.canvas.draw_idle()
-
-    if optimizer.models == []:
-        raise ValueError("No models have been fitted yet")
-
-    if optimizer.n_objectives == 1:
-        raise ValueError(
-            "Pareto_plot is not possible with single objective optimization"
-        )
-
-    if optimizer.n_objectives > 3:
-        raise ValueError("Pareto_plot is not possible with >3 objectives")
-
-    if dimensions == None:
-        dimensions = [
-            "$X_{%i}$" % i if d.name is None else d.name
-            for i, d in enumerate(optimizer.space.dimensions)
-        ]
-
-    if len(dimensions) != len(optimizer.space.dimensions):
-        raise ValueError(
-            "Number of dimensions specified does not match the number of"
-            "dimensions in the optimizers space"
-        )
-
-    pop, logbook, front = optimizer.NSGAII(MU=40)
-
-    pop = np.asarray(pop)
-    pop = np.asarray(
-        optimizer.space.inverse_transform(
-            pop.reshape(len(pop), optimizer.space.transformed_n_dims)
-        )
-    )
-
-    if optimizer.n_objectives == 2:
-
-        fig, ax = plt.subplots(figsize=figsize)
-        plt.title("Pareto Front in Objective Space")
-
-        if objective_names == None:
-            objective_names = ["Objective 1", "Objective 2"]
-
-        if len(objective_names) != 2:
-            raise ValueError(
-                "Number of objective_names is not equal to number of objectives"
-            )
-
-        plt.xlabel(objective_names[0])
-        plt.ylabel(objective_names[1])
-
-        all_points = np.concatenate([np.array(optimizer.yi), front])
-        colors = ["black"] * len(optimizer.yi) + ["red"] * len(front)
-        sc = plt.scatter(all_points[:, 0], all_points[:, 1], s=8, c=colors)
-
-        annot = ax.annotate(
-            "",
-            xy=(0, 0),
-            xytext=(20, 20),
-            textcoords="offset points",
-            bbox=dict(boxstyle="round", fc="w"),
-            arrowprops=dict(arrowstyle="->"),
-        )
-        annot.set_visible(False)
-        fig.canvas.mpl_connect(
-            "motion_notify_event",
-            lambda event: hover(
-                event,
-                vals=np.concatenate([np.array(optimizer.Xi), pop]),
-                sc=sc,
-            ),
-        )
-
-        colors = ["black", "red"]
-        texts = ["Observations", "Estimated Pareto Front"]
-        patches = [
-            plt.plot(
-                [],
-                [],
-                marker="o",
-                ms=6,
-                ls="",
-                mec=None,
-                color=colors[i],
-                label="{:s}".format(texts[i]),
-            )[0]
-            for i in range(len(texts))
-        ]
-        plt.legend(
-            handles=patches,
-            bbox_to_anchor=(0.5, 0.5),
-            loc="best",
-            ncol=1,
-            numpoints=1,
-        )
-
-    if optimizer.n_objectives == 3:
-
-        fig = plt.figure(figsize=figsize)
-        ax = fig.add_subplot(projection="3d")
-        plt.title("Pareto Front in Objective Space")
-
-        if objective_names == None:
-            objective_names = ["Objective 1", "Objective 2", "Objective 3"]
-
-        if len(objective_names) != 3:
-            raise ValueError(
-                "Number of objective_names is not equal to number of objectives"
-            )
-
-        ax.set_xlabel(objective_names[0])
-        ax.set_ylabel(objective_names[1])
-        ax.set_zlabel(objective_names[2])
-        ax.view_init(30, 240)
-
-        all_points = np.concatenate([np.array(optimizer.yi), front])
-        colors = ["black"] * len(optimizer.yi) + ["red"] * len(front)
-        sc = ax.scatter(
-            all_points[:, 0], all_points[:, 1], all_points[:, 2], s=8, c=colors
-        )
-
-        annot = ax.annotate(
-            "",
-            xy=(0, 0),
-            xytext=(20, 20),
-            textcoords="offset points",
-            bbox=dict(boxstyle="round", fc="w"),
-            arrowprops=dict(arrowstyle="->"),
-        )
-        annot.set_visible(False)
-
-        fig.canvas.mpl_connect(
-            "motion_notify_event",
-            lambda event: hover(
-                event,
-                vals=np.concatenate([np.array(optimizer.Xi), pop]),
-                sc=sc,
-            ),
-        )
-
-        colors = ["black", "red"]
-        texts = ["Observations", "Estimated Pareto Front"]
-        patches = [
-            plt.plot(
-                [],
-                [],
-                marker="o",
-                ms=6,
-                ls="",
-                mec=None,
-                color=colors[i],
-                label="{:s}".format(texts[i]),
-            )[0]
-            for i in range(len(texts))
-        ]
-        plt.legend(
-            handles=patches,
-            bbox_to_anchor=(0.5, 0.5),
-            loc="best",
-            ncol=1,
-            numpoints=1,
-        )
-    plt.show()
-
-    if return_data is True:
-        return (
-            np.array(optimizer.Xi),
-            np.array(optimizer.yi),
-            pop,
-            front,
-            dimensions,
-            objective_names,
-        )
-=======
-"""Plotting functions."""
-from itertools import count
-from functools import partial
-
-import numpy as np
-import matplotlib.pyplot as plt
-import matplotlib as mpl
-from matplotlib.pyplot import cm
-from matplotlib.ticker import LogLocator
-from matplotlib.ticker import MaxNLocator, FuncFormatter
-from scipy.optimize import OptimizeResult
-from scipy.stats.mstats import mquantiles
-from scipy.ndimage import gaussian_filter1d
-from ProcessOptimizer import expected_minimum, expected_minimum_random_sampling
-from .space import Categorical
-from .optimizer import Optimizer
-
-import json
-import bokeh.models as bh_models
-import bokeh.plotting as bh_plotting
-import bokeh.io as bh_io
-import bokeh.embed as bh_embed
-import bokeh.resources as bh_resources
-
-def plot_convergence(*args, **kwargs):
-    """Plot one or several convergence traces.
-
-    Parameters
-    ----------
-    * `args[i]` [`OptimizeResult`, list of `OptimizeResult`, or tuple]:
-        The result(s) for which to plot the convergence trace.
-
-        - if `OptimizeResult`, then draw the corresponding single trace;
-        - if list of `OptimizeResult`, then draw the corresponding convergence
-          traces in transparency, along with the average convergence trace;
-        - if tuple, then `args[i][0]` should be a string label and `args[i][1]`
-          an `OptimizeResult` or a list of `OptimizeResult`.
-
-    * `ax` [`Axes`, optional]:
-        The matplotlib axes on which to draw the plot, or `None` to create
-        a new one.
-
-    * `true_minimum` [float, optional]:
-        The true minimum value of the function, if known.
-
-    * `yscale` [None or string, optional]:
-        The scale for the y-axis.
-
-    Returns
-    -------
-    * `ax`: [`Axes`]:
-        The matplotlib axes.
-    """
-    # <3 legacy python
-    ax = kwargs.get("ax", None)
-    true_minimum = kwargs.get("true_minimum", None)
-    yscale = kwargs.get("yscale", None)
-
-    if ax is None:
-        ax = plt.gca()
-
-    ax.set_title("Convergence plot")
-    ax.set_xlabel("Number of calls $n$")
-    ax.set_ylabel(r"$\min f(x)$ after $n$ calls")
-    ax.grid()
-
-    if yscale is not None:
-        ax.set_yscale(yscale)
-
-    colors = cm.viridis(np.linspace(0.25, 1.0, len(args)))
-
-    for results, color in zip(args, colors):
-        if isinstance(results, tuple):
-            name, results = results
-        else:
-            name = None
-
-        if isinstance(results, OptimizeResult):
-            n_calls = len(results.x_iters)
-            mins = [
-                np.min(results.func_vals[:i]) for i in range(1, n_calls + 1)
-            ]
-            ax.plot(
-                range(1, n_calls + 1),
-                mins,
-                c=color,
-                marker=".",
-                markersize=12,
-                lw=2,
-                label=name,
-            )
-
-        elif isinstance(results, list):
-            n_calls = len(results[0].x_iters)
-            iterations = range(1, n_calls + 1)
-            mins = [
-                [np.min(r.func_vals[:i]) for i in iterations] for r in results
-            ]
-
-            for m in mins:
-                ax.plot(iterations, m, c=color, alpha=0.2)
-
-            ax.plot(
-                iterations,
-                np.mean(mins, axis=0),
-                c=color,
-                marker=".",
-                markersize=12,
-                lw=2,
-                label=name,
-            )
-
-    if true_minimum:
-        ax.axhline(
-            true_minimum, linestyle="--", color="r", lw=1, label="True minimum"
-        )
-
-    if true_minimum or name:
-        ax.legend(loc="best")
-
-    return ax
-
-
-def plot_regret(*args, **kwargs):
-    """Plot one or several cumulative regret traces.
-
-    Parameters
-    ----------
-    * `args[i]` [`OptimizeResult`, list of `OptimizeResult`, or tuple]:
-        The result(s) for which to plot the cumulative regret trace.
-
-        - if `OptimizeResult`, then draw the corresponding single trace;
-        - if list of `OptimizeResult`, then draw the corresponding cumulative
-        regret traces in transparency, along with the average cumulative regret
-        trace;
-        - if tuple, then `args[i][0]` should be a string label and `args[i][1]`
-          an `OptimizeResult` or a list of `OptimizeResult`.
-
-    * `ax` [`Axes`, optional]:
-        The matplotlib axes on which to draw the plot, or `None` to create
-        a new one.
-
-    * `true_minimum` [float, optional]:
-        The true minimum value of the function, if known.
-
-    * `yscale` [None or string, optional]:
-        The scale for the y-axis.
-
-    Returns
-    -------
-    * `ax`: [`Axes`]:
-        The matplotlib axes.
-    """
-    # <3 legacy python
-    ax = kwargs.get("ax", None)
-    true_minimum = kwargs.get("true_minimum", None)
-    yscale = kwargs.get("yscale", None)
-
-    if ax is None:
-        ax = plt.gca()
-
-    ax.set_title("Cumulative regret plot")
-    ax.set_xlabel("Number of calls $n$")
-    ax.set_ylabel(r"$\sum_{i=0}^n(f(x_i) - optimum)$ after $n$ calls")
-    ax.grid()
-
-    if yscale is not None:
-        ax.set_yscale(yscale)
-
-    colors = cm.viridis(np.linspace(0.25, 1.0, len(args)))
-
-    if true_minimum is None:
-        results = []
-        for res in args:
-            if isinstance(res, tuple):
-                res = res[1]
-
-            if isinstance(res, OptimizeResult):
-                results.append(res)
-            elif isinstance(res, list):
-                results.extend(res)
-        true_minimum = np.min([np.min(r.func_vals) for r in results])
-
-    for results, color in zip(args, colors):
-        if isinstance(results, tuple):
-            name, results = results
-        else:
-            name = None
-
-        if isinstance(results, OptimizeResult):
-            n_calls = len(results.x_iters)
-            regrets = [
-                np.sum(results.func_vals[:i] - true_minimum)
-                for i in range(1, n_calls + 1)
-            ]
-            ax.plot(
-                range(1, n_calls + 1),
-                regrets,
-                c=color,
-                marker=".",
-                markersize=12,
-                lw=2,
-                label=name,
-            )
-
-        elif isinstance(results, list):
-            n_calls = len(results[0].x_iters)
-            iterations = range(1, n_calls + 1)
-            regrets = [
-                [np.sum(r.func_vals[:i] - true_minimum) for i in iterations]
-                for r in results
-            ]
-
-            for cr in regrets:
-                ax.plot(iterations, cr, c=color, alpha=0.2)
-
-            ax.plot(
-                iterations,
-                np.mean(regrets, axis=0),
-                c=color,
-                marker=".",
-                markersize=12,
-                lw=2,
-                label=name,
-            )
-
-    if name:
-        ax.legend(loc="best")
-
-    return ax
-
-
-def _format_scatter_plot_axes(ax, space, ylabel, dim_labels=None):
-    # Work out min, max of y axis for the diagonal so we can adjust
-    # them all to the same value
-    diagonal_ylim = (
-        np.min([ax[i, i].get_ylim()[0] for i in range(space.n_dims)]),
-        np.max([ax[i, i].get_ylim()[1] for i in range(space.n_dims)]),
-    )
-
-    if dim_labels is None:
-        dim_labels = [
-            "$X_{%i}$" % i if d.name is None else d.name
-            for i, d in enumerate(space.dimensions)
-        ]
-    # Axes for categorical dimensions are really integers; we have to
-    # label them with the category names
-    iscat = [isinstance(dim, Categorical) for dim in space.dimensions]
-
-    # Deal with formatting of the axes
-    for i in range(space.n_dims):  # rows
-        for j in range(space.n_dims):  # columns
-            ax_ = ax[i, j]
-
-            if j > i:
-                ax_.axis("off")
-            elif i > j:  # off-diagonal plots
-                # plots on the diagonal are special, like Texas. They have
-                # their own range so do not mess with them.
-                if not iscat[i]:  # bounds not meaningful for categoricals
-                    ax_.set_ylim(*space.dimensions[i].bounds)
-                if iscat[j]:
-                    # partial() avoids creating closures in a loop
-                    ax_.xaxis.set_major_formatter(
-                        FuncFormatter(
-                            partial(_cat_format, space.dimensions[j])
-                        )
-                    )
-                else:
-                    ax_.set_xlim(*space.dimensions[j].bounds)
-                if j == 0:  # only leftmost column (0) gets y labels
-                    ax_.set_ylabel(dim_labels[i])
-                    if iscat[i]:  # Set category labels for left column
-                        ax_.yaxis.set_major_formatter(
-                            FuncFormatter(
-                                partial(_cat_format, space.dimensions[i])
-                            )
-                        )
-                else:
-                    ax_.set_yticklabels([])
-
-                # for all rows except ...
-                if i < space.n_dims - 1:
-                    ax_.set_xticklabels([])
-                # ... the bottom row
-                else:
-                    [labl.set_rotation(45) for labl in ax_.get_xticklabels()]
-                    ax_.set_xlabel(dim_labels[j])
-
-                # configure plot for linear vs log-scale
-                if space.dimensions[j].prior == "log-uniform":
-                    ax_.set_xscale("log")
-                else:
-                    ax_.xaxis.set_major_locator(
-                        MaxNLocator(6, prune="both", integer=iscat[j])
-                    )
-
-                if space.dimensions[i].prior == "log-uniform":
-                    ax_.set_yscale("log")
-                else:
-                    if iscat[i]:
-                        # Do not remove first/last tick for categoric factors
-                        ax_.yaxis.set_major_locator(
-                            MaxNLocator(6, prune=None, integer=iscat[i])
-                        )
-                    else:
-                        ax_.yaxis.set_major_locator(
-                            MaxNLocator(6, prune="both", integer=iscat[i])
-                        )
-
-            else:  # diagonal plots
-                ax_.set_ylim(*diagonal_ylim)
-                ax_.yaxis.tick_right()
-                ax_.yaxis.set_label_position("right")
-                ax_.yaxis.set_ticks_position("both")
-                ax_.set_ylabel(ylabel)
-
-                ax_.xaxis.tick_top()
-                ax_.xaxis.set_label_position("top")
-                [labl.set_rotation(45) for labl in ax_.get_xticklabels()]
-                ax_.set_xlabel(dim_labels[j])
-
-                if space.dimensions[i].prior == "log-uniform":
-                    ax_.set_xscale("log")
-                else:
-                    ax_.xaxis.set_major_locator(
-                        MaxNLocator(6, prune="both", integer=iscat[i])
-                    )
-                    if iscat[i]:
-                        ax_.xaxis.set_major_formatter(
-                            FuncFormatter(
-                                partial(_cat_format, space.dimensions[i])
-                            )
-                        )
-
-    return ax
-
-def _format_1d_dependency_axes(ax, space, ylabel, dim_labels=None):
-
-    if dim_labels is None:
-        dim_labels = [
-            "$X_{%i}$" % i if d.name is None else d.name
-            for i, d in enumerate(space.dimensions)
-        ]
-    # Figure out where we have categorical factors
-    iscat = [isinstance(dim, Categorical) for dim in space.dimensions]
-
-    if space.n_dims < 3:
-        nrows = 1
-        ncols = space.n_dims
-    else:
-        nrows, ncols = ax.shape
-    
-    for i in range(nrows):
-        for j in range(ncols):
-            # Build a handle to the present subplot
-            if space.n_dims == 1:
-                ax_ = ax
-            elif space.n_dims == 2:
-                ax_ = ax[j]
-            else:
-                ax_ = ax[i, j]
-            
-            # Figure out what dimension number we are plotting from the indices
-            if space.n_dims < 3:
-                n = j
-            else:
-                n = np.ravel_multi_index(
-                    np.array([[i],[j]]), 
-                    ax.shape
-                )
-                n = n[0]
-            
-            # Turn off axes that do not contain a plot
-            if n >= space.n_dims:
-                ax_.axis("off")
-            else:
-                # Fix formatting of the y-axis
-                ax_.yaxis.set_major_locator(
-                    MaxNLocator(6, prune="both")
-                )
-                ax_.tick_params(axis="y", direction="inout")
-                # Leftmost plot in each row:
-                if j == 0:
-                    ax_.set_ylabel(ylabel)
-                # Rightmost plot in each row:                                      
-                elif j == ncols-1:
-                    ax_.set_ylabel(ylabel)
-                    ax_.yaxis.set_label_position("right")
-                    ax_.yaxis.tick_right()
-                    ax2_ = ax_.secondary_yaxis("left")
-                    ax2_.tick_params(axis="y", direction="inout")
-                    ax2_.set_yticklabels([])
-                    ax2_.yaxis.set_major_locator(ax_.yaxis.get_major_locator())
-                else:
-                    ax_.set_yticklabels([])
-                    ax_.tick_params(axis="y", direction="inout")
-                    ax2_ = ax_.secondary_yaxis("right")
-                    ax2_.tick_params(axis="y", direction="inout")
-                    ax2_.yaxis.set_major_locator(ax_.yaxis.get_major_locator())
-                    if n < space.n_dims-1:
-                        ax2_.set_yticklabels([])
-                    else:
-                        ax2_.set_ylabel(ylabel)
-                
-                # Fix formatting of the x-axis
-                [labl.set_rotation(20) for labl in ax_.get_xticklabels()]
-                ax_.set_xlabel(dim_labels[n])
-                if space.dimensions[n].prior == "log-uniform":
-                    ax_.set_xscale("log")
-                else:
-                    ax_.xaxis.set_major_locator(
-                        MaxNLocator(5, prune="both", integer=iscat[n])
-                    )
-                    if iscat[n]:
-                        # Axes for categorical dimensions are really integers; 
-                        # we have to label them with the category names
-                        ax_.xaxis.set_major_formatter(
-                            FuncFormatter(
-                                partial(_cat_format, space.dimensions[n])
-                            )
-                        )
-    
-    return ax
-
-def dependence(
-    space,
-    model,
-    i,
-    j=None,
-    sample_points=None,
-    n_samples=250,
-    n_points=40,
-    x_eval=None,
-    return_std=False
-):
-    """
-    Calculate the dependence for dimensions `i` and `j` with
-    respect to the objective value, as approximated by `model`.
-    If x_eval is set to "None" partial dependence will be calculated.
-
-    The dependence plot shows how the value of the dimensions
-    `i` and `j` influence the `model`.
-
-    Parameters
-    ----------
-    * `space` [`Space`]
-        The parameter space over which the minimization was performed.
-
-    * `model`
-        Surrogate model for the objective function.
-
-    * `i` [int]
-        The first dimension for which to calculate the partial dependence.
-
-    * `j` [int, default=None]
-        The second dimension for which to calculate the partial dependence.
-        To calculate the 1D partial dependence on `i` alone set `j=None`.
-
-    * `sample_points` [np.array, shape=(n_points, n_dims), default=None]
-        Only used when `x_eval=None`, i.e in case partial dependence should
-        be calculated.
-        Randomly sampled and transformed points to use when averaging
-        the model function at each of the `n_points` when using partial
-        dependence.
-
-    * `n_samples` [int, default=100]
-        Number of random samples to use for averaging the model function
-        at each of the `n_points` when using partial dependence. Only used
-        when `sample_points=None` and `x_eval=None`.
-
-    * `n_points` [int, default=40]
-        Number of points at which to evaluate the partial dependence
-        along each dimension `i` and `j`.
-
-    * `x_eval` [list, default=None]
-        x_eval is a list of parameter values. In case this list is
-        parsed dependence will be calculated using these values
-        instead of using partial dependence.
-
-    * `return_std` [Boolian, default=False]
-        Whether to return the standard deviation matrix for 2D dependence. Note that it
-        is always returned for 1D dependence.
-
-    Returns
-    -------
-    For 1D partial dependence:
-
-    * `xi`: [np.array]:
-        The points at which the partial dependence was evaluated.
-    * `yi`: [np.array]:
-        The value of the model at each point `xi`.
-    * `stddevs`: [np.array]:
-        The standard deviation of the model at each point `xi`.
-
-
-    For 2D partial dependence:
-
-    * `xi`: [np.array, shape=n_points]:
-        The points at which the partial dependence was evaluated.
-    * `yi`: [np.array, shape=n_points]:
-        The points at which the partial dependence was evaluated.
-    * `zi`: [np.array, shape=(n_points, n_points)]:
-        The value of the model at each point `(xi, yi)`.
-    * `std`: [np.array, shape=(n_points, n_points)]:
-        The standard deviation of `zi` at each point `(xi, yi)`.
-
-    For Categorical variables, the `xi` (and `yi` for 2D) returned are
-    the indices of the variable in `Dimension.categories`.
-    """
-    # The idea is to step through one dimension and evaluating the model with
-    # that dimension fixed.
-    # (Or step through 2 dimensions when i and j are given.)
-    # Categorical dimensions make this interesting, because they are one-
-    # hot-encoded, so there is a one-to-many mapping of input dimensions
-    # to transformed (model) dimensions.
-
-    # If we havent parsed an x_eval list we use random sampled values instead
-    if x_eval is None:
-        sample_points = space.transform(space.rvs(n_samples=n_samples))
-    else:
-        sample_points = space.transform([x_eval])
-
-    # dim_locs[i] is the (column index of the) start of dim i in sample_points.
-    # This is usefull when we are using one hot encoding,
-    # i.e using categorical values.
-    dim_locs = np.cumsum([0] + [d.transformed_size for d in space.dimensions])
-
-    if j is None:
-        # We sample evenly instead of randomly. This is necessary when using
-        # categorical values
-        xi, xi_transformed = _evenly_sample(space.dimensions[i], n_points)
-        yi = []
-        stddevs = []
-        for x_ in xi_transformed:
-            rvs_ = np.array(sample_points)  # copy
-            # We replace the values in the dimension that we want to keep fixed
-            rvs_[:, dim_locs[i] : dim_locs[i + 1]] = x_
-            # In case of `x_eval=None` rvs conists of random samples.
-            # Calculating the mean of these samples is how partial dependence
-            # is implemented.
-            funcvalue, stddev = model.predict(rvs_, return_std = True)
-            yi.append(np.mean(funcvalue))
-            stddevs.append(np.mean(stddev))
-        # Convert yi and stddevs from lists to numpy arrays
-        yi = np.array(yi)
-        stddevs = np.array(stddevs)
-        
-        return xi, yi, stddevs
-
-    else:
-        xi, xi_transformed = _evenly_sample(space.dimensions[j], n_points)
-        yi, yi_transformed = _evenly_sample(space.dimensions[i], n_points)
-
-        # stddev structure is made regardless of whether it is returned,
-        # since this is cheap and makes the code simpler.
-        zi = []
-        stddev_matrix = []
-        for x_ in xi_transformed:
-            value_row = []
-            stddev_row = []
-            for y_ in yi_transformed:
-                rvs_ = np.array(sample_points)  # copy
-                rvs_[:, dim_locs[j] : dim_locs[j + 1]] = x_
-                rvs_[:, dim_locs[i] : dim_locs[i + 1]] = y_
-                funcvalue, stddev = model.predict(rvs_, return_std = True)
-                value_row.append(np.mean(funcvalue))
-                stddev_row.append(np.mean(stddev))
-            zi.append(value_row)
-            stddev_matrix.append(stddev_row)
-        if return_std:
-            return xi, yi, np.array(zi).T, np.array(stddev_matrix).T
-        else:
-            return xi, yi, np.array(zi).T
-
-
-def plot_objective(
-    result,
-    levels=10,
-    n_points=40,
-    n_samples=250,
-    size=2,
-    zscale="linear",
-    dimensions=None,
-    usepartialdependence=False,
-    pars="result",
-    expected_minimum_samples=None,
-    title=None,
-    show_confidence=False,
-    plot_options = None
-):
-    """Pairwise dependence plot of the objective function.
-
-    The diagonal shows the dependence for dimension `i` with
-    respect to the objective function. The off-diagonal shows the
-    dependence for dimensions `i` and `j` with
-    respect to the objective function. The objective function is
-    approximated by `result.model.`
-
-    Pairwise scatter plots of the points at which the objective
-    function was directly evaluated are shown on the off-diagonal.
-    A red point indicates per default the best observed minimum, but
-    this can be changed by changing argument ´pars´.
-
-    Parameters
-    ----------
-    * `result` [`OptimizeResult`]
-        The result for which to create the scatter plot matrix.
-
-    * `levels` [int, default=10]
-        Number of levels to draw on the contour plot, passed directly
-        to `plt.contour()`.
-
-    * `n_points` [int, default=40]
-        Number of points at which to evaluate the partial dependence
-        along each dimension.
-
-    * `n_samples` [int, default=250]
-        Number of random samples to use for averaging the model function
-        at each of the `n_points`.
-
-    * `size` [float, default=2]
-        Height (in inches) of each facet.
-
-    * `zscale` [str, default='linear']
-        Scale to use for the z axis of the contour plots. Either 'linear'
-        or 'log'.
-
-    * `dimensions` [list of str, default=None] Labels of the dimension
-        variables. `None` defaults to `space.dimensions[i].name`, or
-        if also `None` to `['X_0', 'X_1', ..]`.
-
-    * `usepartialdependence` [bool, default=false] Whether to use partial
-        dependence or not when calculating dependence. If false plot_objective
-        will parse values to the dependence function, defined by the 
-        pars argument
-
-    * `pars` [str, default = 'result' or list of floats] Defines the values
-    for the red
-        points in the plots, and if partialdependence is false, this argument
-        also defines values for all other parameters when calculating
-        dependence.
-        Valid strings:
-            'result' - Use best observed parameters
-            'expected_minimum' - Parameters that gives the best minimum
-                Calculated using scipy's minimize method. This method
-                currently does not work with categorical values.
-            'expected_minimum_random' - Parameters that gives the best minimum
-                when using naive random sampling. Works with categorical values
-            '[x[0], x[1], ..., x[n]] - Parameter to show depence from a given x
-
-    * `expected_minimum_samples` [float, default = None] Determines how many
-    points should be evaluated to find the minimum when using
-    'expected_minimum' or 'expected_minimum_random'
-
-    * `title` [str, default=None]
-        String to use as title of the figure
-
-    * `show_confidence` [bool, default=false] Whether or not to show a credible
-        range around the mean estimate on the 1d-plots in the diagonal. The
-        credible range is given as 1.96 times the std in the point.
-
-    * `plot_options` [dict or None, default None] A dict of the options for the plot. If,
-        none, the defaults are used for all values.
-        Possible keys:
-        * interpolation [string, default ""] Which interpolation to use. If empty,
-            contour plots are used. Note that contour plots are not compatible with
-            showing uncertainty.
-        * uncertain_color [color, default [0, 0, 0]] The color of the maximally
-            uncertain data point.
-        * colormap [string, default 'viridis_r'] The colormap to use in the 2D plots.
-        * normalize_uncertainty [function with three inputs, default
-            `lambda x, global_min, global_max: (x-global_min)/(global_max-global_min)`]
-            The normalisation function for the uncertainty.
-            x is a numpy array containing the standard deviations, global_min and 
-            global_max are the min and max standard deviations for all 2D plots.
-            Output must be a numpy array of the same dimensions as x with values between 
-            0 and 1. If not, it raises an error, but only if any concrete outputs are
-            outside this range. Output values of 0 shows the color for the expected 
-            value modeled objective function. Output values of 1 corresponds to the 
-            uncertain_color. 
-            To not show any uncertainty, use `lambda x, min, max: 0*x`.
-            Another use is to visually deemphasize points with medium uncertainty by e.g
-            `lambda x, global_min, global_max: ((x-global_min)/(global_max-global_min))**(1/2)`.
-
-    Returns
-    -------
-    * `ax`: [`Axes`]:
-        The matplotlib axes.
-    """
-    # Here we define the values for which to plot the red dot (2d plot) and
-    # the red dotted line (1d plot). These same values will be used for
-    # evaluating the plots when calculating dependence. (Unless partial
-    # dependence is to be used instead).
-    if not plot_options:
-        plot_options = {}
-    default_plot_type = {
-       "interpolation": "",
-       "uncertain_color": [0, 0, 0],
-       "colormap" : "viridis_r",
-       "normalize_uncertainty": (
-           lambda x, global_min, global_max: (x-global_min)/(global_max-global_min)
-       ),
-    }
-    for k,v in default_plot_type.items():
-        if k not in plot_options.keys():
-            plot_options[k] = v
-    # zscale and levels really belong in plot_options, but for backwards 
-    # compatibility they are given as separate arguments.
-    plot_options["zscale"] = zscale
-    plot_options["levels"] = levels
-    space = result.space
-    # Check if we have any categorical dimensions, as this influences the plots
-    # on the diagonal (1D dependency)
-    is_cat = [isinstance(dim, Categorical) for dim in space.dimensions]
-    
-    if isinstance(pars, str):
-        if pars == "result":
-            # Using the best observed result
-            x_vals = result.x
-        elif pars == "expected_minimum":
-
-            # Do a gradient based minimum search using scipys own minimizer
-            if expected_minimum_samples:
-                # If a value for expected_minimum_samples has been parsed
-                x_vals, _ = expected_minimum(
-                    result,
-                    n_random_starts=expected_minimum_samples,
-                    random_state=None,
-                )
-            else:  # Use standard of 20 random starting points
-                x_vals, _ = expected_minimum(
-                    result, n_random_starts=20, random_state=None
-                )
-        elif pars == "expected_minimum_random":
-            # Do a minimum search by evaluating the function with n_samples
-            # sample values
-            if expected_minimum_samples:
-                # If a value for expected_minimum_samples has been parsed
-                x_vals, _ = expected_minimum_random_sampling(
-                    result,
-                    n_random_starts=expected_minimum_samples,
-                    random_state=None,
-                )
-            else:
-                # Use standard of 10^n_parameters. Note this becomes very slow
-                # for many parameters
-                x_vals, _ = expected_minimum_random_sampling(
-                    result, n_random_starts=100000, random_state=None
-                )
-        else:
-            raise ValueError(
-                "Argument ´pars´ must be a valid string \
-            (´result´)"
-            )
-    elif isinstance(pars, list):
-        assert len(pars) == len(
-            result.x
-        ), "Argument ´pars´ of type list \
-        must have same length as number of features"
-        # Using defined x_values
-        x_vals = pars
-    else:
-        raise ValueError("Argument ´pars´ must be a string or a list")
-
-    if usepartialdependence:
-        x_eval = None
-    else:
-        x_eval = x_vals
-    rvs_transformed = space.transform(space.rvs(n_samples=n_samples))
-    samples, minimum, _ = _map_categories(space, result.x_iters, x_vals)
-    
-    # Build slightly larger plots when we have just two dimensions
-    if space.n_dims == 2:
-        size = size*1.75
-        
-    fig, ax = plt.subplots(
-        space.n_dims,
-        space.n_dims,
-        figsize=(size * space.n_dims, size * space.n_dims),
-    )
-    
-    # Generate consistent padding for axis labels and ticks
-    l_pad = 0.7/fig.get_figwidth()
-    r_pad = 1 - l_pad
-    b_pad = 0.7/fig.get_figheight()
-    t_pad = 1 - 0.7/fig.get_figheight()
-    
-    if space.n_dims <= 3:
-        h_pad = 0.2
-        w_pad = 0.2
-    else:
-        h_pad = 0.1
-        w_pad = 0.1
-    
-    fig.subplots_adjust(
-        left=l_pad, right=r_pad, bottom=b_pad, top=t_pad, hspace=h_pad, wspace=w_pad
-    )    
-
-    if title is not None:
-        fig.suptitle(title)
-
-    val_min_1d = float("inf")
-    val_max_1d = -float("inf")
-    val_min_2d = float("inf")
-    val_max_2d = -float("inf")
-    stddev_min_2d = float("inf")
-    stddev_max_2d = -float("inf")
-
-    plots_data = []
-    # Gather all data relevant for plotting
-    for i in range(space.n_dims):
-        row = []
-        for j in range(space.n_dims):
-
-            if j > i:
-                # We only plot the lower left half of the grid,
-                # to avoid duplicates.
-                break
-
-            # The diagonal of the plot
-            elif i == j:
-                xi, yi, stddevs = dependence(
-                    space,
-                    result.models[-1],
-                    i,
-                    j=None,
-                    sample_points=rvs_transformed,
-                    n_points=n_points,
-                    x_eval=x_eval,
-                )
-                row.append({"xi": xi, "yi": yi, "std": stddevs})
-
-                
-                if show_confidence:
-                    yi_low_bound = yi - 1.96 * stddevs
-                    yi_high_bound = yi + 1.96 * stddevs
-                else:
-                    yi_low_bound = yi
-                    yi_high_bound = yi
-                if np.min(yi_low_bound) < val_min_1d:
-                    val_min_1d = np.min(yi_low_bound)
-                if np.max(yi_high_bound) > val_max_1d:
-                    val_max_1d = np.max(yi_high_bound)
-
-
-
-            # lower triangle
-            else:
-                xi, yi, zi, stddevs = dependence(
-                    space,
-                    result.models[-1],
-                    i,
-                    j,
-                    rvs_transformed,
-                    n_points,
-                    x_eval=x_eval,
-                    return_std=True,
-                )
-                # print('filling with i, j = ' + str(i) + str(j))
-                row.append({"xi": xi, "yi": yi, "zi": zi, "std": stddevs})
-
-                if np.min(zi) < val_min_2d:
-                    val_min_2d = np.min(zi)
-                if np.max(zi) > val_max_2d:
-                    val_max_2d = np.max(zi)
-                if np.min(stddevs) < stddev_min_2d:
-                    stddev_min_2d = np.min(stddevs)
-                if np.max(stddevs) > stddev_max_2d:
-                    stddev_max_2d = np.max(stddevs)
-
-        plots_data.append(row)
-    
-    # Build all the plots of in the figure
-    for i in range(space.n_dims):
-        for j in range(space.n_dims):
-
-            if j > i:
-                # We only plot the lower left half of the grid,
-                # to avoid duplicates.
-                break
-
-            # The diagonal of the plot, showing the 1D (partial) dependence for each of the n parameters
-            elif i == j:
-
-                xi = plots_data[i][j]["xi"]
-                yi = plots_data[i][j]["yi"]
-                stddevs = plots_data[i][j]["std"]
-                
-                # Check if we are about to plot a categoric factor
-                if is_cat[i]:                    
-                    # Expand the x-axis for this factor so we can see the first
-                    # and the last category
-                    ax[i, i].set_xlim(np.min(xi)-0.2, np.max(xi)+0.2)
-                    # Use same y-axis as all other 1D plots
-                    ax[i, i].set_ylim(val_min_1d-abs(val_min_1d)*.02, 
-                                      val_max_1d+abs(val_max_1d)*.02)
-                    if show_confidence:
-                        # Create one uniformly colored bar for each category.
-                        # Edgecolor ensures we can see the bar when plotting 
-                        # at best obeservation, as stddev is often tiny there
-                        ax[i, i].bar(
-                            xi,
-                            2*1.96*stddevs,
-                            width=0.2,
-                            bottom=yi-1.96*stddevs,
-                            alpha=0.5,
-                            color="green",
-                            edgecolor="green",
-                            zorder=1,
-                        )
-                        # Also add highlight the best point/expected minimum
-                        ax[i, i].scatter(
-                            minimum[i],
-                            yi[int(minimum[i])],
-                            c="k",
-                            s=20,
-                            marker="D",
-                            zorder=0,
-                        )
-                    else:
-                        # Simply show the mean value
-                        ax[i, i].scatter(
-                            xi,
-                            yi,
-                            c="red",
-                            s=80,
-                            marker="_",
-                            zorder=1,
-                        )
-                        # Also add highlight the best/expected minimum
-                        ax[i, i].scatter(
-                            minimum[i],
-                            yi[int(minimum[i])],
-                            c="k",
-                            s=20,
-                            marker="D",
-                            zorder=0,
-                        )
-                
-                # For non-categoric factors
-                else:
-                    ax[i, i].set_xlim(np.min(xi), np.max(xi))
-                    ax[i, i].set_ylim(val_min_1d-abs(val_min_1d)*.02, 
-                                      val_max_1d+abs(val_max_1d)*.02)
-                    ax[i, i].axvline(minimum[i], linestyle="--", color="k", lw=1)
-                    if show_confidence:
-                        ax[i, i].fill_between(xi,
-                                              y1=(yi - 1.96*stddevs),
-                                              y2=(yi + 1.96*stddevs),
-                                              alpha=0.5,
-                                              color="green",
-                                              edgecolor="green",
-                                              linewidth=0.0,
-                            )
-                    else:
-                        ax[i, i].plot(
-                            xi,
-                            yi,
-                            color="red",
-                            lw=1,
-                            zorder=0,
-                        )
-
-            # lower triangle
-            elif i > j:
-                _2d_dependency_plot(
-                    data=plots_data[i][j],
-                    axes=ax[i][j],
-                    samples=(samples[:, j], samples[:, i]),
-                    highlighted=(minimum[j], minimum[i]),
-                    limits={
-                        "z_min" : val_min_2d,
-                        "z_max" : val_max_2d,
-                        "stddev_min": stddev_min_2d,
-                        "stddev_max": stddev_max_2d
-                    },
-                    options = plot_options
-                )
-
-                if [i, j] == [1, 0]:
-                    # Add a colorbar for the 2D plot value scale
-                    import matplotlib as mpl
-
-                    norm_color = mpl.colors.Normalize(
-                        vmin=val_min_2d, vmax=val_max_2d
-                    )
-                    cb = ax[0][-1].figure.colorbar(
-                        mpl.cm.ScalarMappable(norm=norm_color, cmap=plot_options["colormap"]),
-                        ax=ax[0][-1],
-                        location="top",
-                        fraction=0.1,
-                        label="Score",
-                    )
-                    cb.ax.locator_params(nbins=8)
-                    
-                    # Add a legend for the various figure contents
-                    if isinstance(pars, str):
-                        if pars == "result":
-                            highlight_label = "Best data point"
-                        elif pars == "expected_minimum":
-                            highlight_label = "Expected minimum"
-                        elif pars == "expected_minimum_random":
-                            highlight_label = "Simulated minimum"
-                    elif isinstance(pars, list):
-                        # The case where the user specifies [x[0], x[1], ...]
-                        highlight_label = "Point: " + str(pars)
-                    # Legend icon for data points
-                    legend_data_point = mpl.lines.Line2D(
-                        [],
-                        [],
-                        color="darkorange",
-                        marker=".",
-                        markersize=9,
-                        lw=0.0,
-                    )
-                    # Legend icon for the highlighted point in the 2D plots
-                    legend_hp = mpl.lines.Line2D(
-                        [],
-                        [],
-                        color="k",
-                        marker="D",
-                        markersize=5,
-                        lw=0.0,
-                    )
-                    # Legend icon for the highlighted value in the 1D plots
-                    legend_hl = mpl.lines.Line2D(
-                        [],
-                        [],
-                        linestyle="--",
-                        color="k",
-                        marker="",
-                        lw=1,
-                    )
-                    if show_confidence:
-                        # Legend icon for the 95 % credibility interval
-                        legend_fill = mpl.patches.Patch(
-                            color="green",
-                            alpha=0.5,
-                        )
-                        if usepartialdependence:
-                            ci_label = "Est. 95 % credibility interval"
-                        else:
-                            ci_label = "95 % credibility interval"
-                        ax[0][-1].legend(
-                            handles=[legend_data_point, (legend_hp, legend_hl), legend_fill],
-                            labels=["Data points", highlight_label, ci_label],
-                            loc="upper center",
-                            handler_map={tuple: mpl.legend_handler.HandlerTuple(ndivide=None)},
-                        )
-                    else:
-                        # Legend icon for the model mean function
-                        legend_mean = mpl.lines.Line2D(
-                            [],
-                            [],
-                            linestyle="-",
-                            color="red",
-                            marker="",
-                            lw=1,
-                        )
-                        ax[0][-1].legend(
-                            handles=[legend_data_point, (legend_hp, legend_hl), legend_mean],
-                            labels=["Data points", highlight_label, "Model mean function"],
-                            loc="upper center",
-                            handler_map={tuple: mpl.legend_handler.HandlerTuple(ndivide=None)},
-                        )
-                    
-
-    if usepartialdependence:
-        ylabel = "Partial dependence"
-    else:
-        ylabel = "Dependence"
-
-    return _format_scatter_plot_axes(
-        ax, space, ylabel=ylabel, dim_labels=dimensions
-    )
-
-def _2d_dependency_plot(data, axes, samples, highlighted, limits, options = {}):
-    if "zscale" in options.keys():
-        if options["zscale"] == "log":
-            locator = LogLocator()
-        elif options["zscale"] == "linear":
-            locator = None
-        else:
-            raise ValueError(
-                "Valid values for zscale are 'linear' and 'log',"
-                " not '%s'." % options["zscale"]
-            )
-    else :
-        raise ValueError("No zscale given for 2D dependency plot")
-    xi = data["xi"]
-    yi = data["yi"]
-    zi = data["zi"]
-    if not options["interpolation"]:
-        axes.contourf(
-            xi,
-            yi,
-            zi,
-            options["levels"],
-            locator=locator,
-            cmap=options["colormap"],
-            vmin=limits["z_min"],
-            vmax=limits["z_max"],
-        )
-    else:
-        # Normalising z and stddev to scale beteween 0 and 1, needed for more manual plot
-        zi = (zi-limits["z_min"])/(limits["z_max"]-limits["z_min"])
-        #Converting numerical z values to RGBA values to be able to change alpha
-        zi = plt.get_cmap(options["colormap"])(zi)
-        stddev = data["std"]
-        stddev = options["normalize_uncertainty"](
-            stddev,
-            limits["stddev_min"],
-            limits["stddev_max"])
-        if stddev.max() > 1:
-            raise ValueError(
-                "Normalization of uncertainty resulted in values above one")
-        if stddev.min() < 0:
-            raise ValueError(
-                "Normalizetion of uncertainty resulted in values below zero")
-        # Setting the alpha (opacity) to be inversly proportional to uncertainty, so
-        # the background color shines thorugh in uncertain areas.
-        for i in range(zi.shape[0]):
-            for j in range(zi.shape[1]):
-                zi[i,j,3] = 1-stddev[i,j]
-        axes.set_facecolor(options["uncertain_color"])
-        axes.imshow(
-            zi,
-            interpolation=options["interpolation"],
-            origin="lower",
-            extent=(min(xi),max(xi),min(yi),max(yi))
-        )
-        # imshow assumes square pixels, so it sets aspect to 1. We do not want that.
-        axes.set_aspect('auto')
-    axes.scatter(
         samples[0],
         samples[1],
         c="darkorange",
@@ -2691,6 +1197,7 @@
         clip_on=False,
     )
 
+
 def plot_objective_1d(
     result,
     n_points=40,
@@ -2704,7 +1211,6 @@
     show_confidence=True,
 ):
     """Single factor dependence plot of the objective function.
-
     The plot shows the dependence for each dimension `i` with
     respect to the objective function. The objective function is
     approximated by `result.model.` A vertical line indicates per default
@@ -2773,14 +1279,14 @@
     * `ax`: [`Axes`]:
         The matplotlib axes.
     """
-    # Here we define the value to highlight in each dimension. These 
-    # same values will be used for evaluating the plots when calculating 
+    # Here we define the value to highlight in each dimension. These
+    # same values will be used for evaluating the plots when calculating
     # dependence. (Unless partial dependence is to be used instead).
-    
+
     space = result.space
     # Check if we have any categorical dimensions, as this influences the plots
     is_cat = [isinstance(dim, Categorical) for dim in space.dimensions]
-    
+
     if isinstance(pars, str):
         if pars == "result":
             # Using the best observed result
@@ -2839,7 +1345,7 @@
         x_eval = x_vals
     rvs_transformed = space.transform(space.rvs(n_samples=n_samples))
     samples, minimum, _ = _map_categories(space, result.x_iters, x_vals)
-    
+
     # Build a figure using the smallest possible N by N tiling
     ncols = int(np.ceil(np.sqrt(space.n_dims)))
     nrows = int(np.ceil(space.n_dims/ncols))
@@ -2848,13 +1354,13 @@
         size = size*1.5
     elif ncols == 2:
         size = size*4/3
-    
+
     fig, ax = plt.subplots(
         nrows,
         ncols,
-        figsize=(size * ncols, size * nrows),        
+        figsize=(size * ncols, size * nrows),
     )
-    
+
     # Generate consistent padding for axis labels and ticks
     l_pad = 0.5/fig.get_figwidth()
     r_pad = 1 - l_pad
@@ -2874,7 +1380,7 @@
         fig.subplots_adjust(
             left=l_pad, right=r_pad, bottom=b_pad, top=t_pad, hspace=h_pad, wspace=0.0
         )
-    
+
     if title is None:
         title = "Dependency plot across " + str(space.n_dims) + " factors"
 
@@ -2895,7 +1401,7 @@
             x_eval=x_eval,
         )
         row.append({"xi": xi, "yi": yi, "std": stddevs})
-        
+
         if show_confidence:
             yi_low_bound = yi - 1.96 * stddevs
             yi_high_bound = yi + 1.96 * stddevs
@@ -2908,7 +1414,7 @@
             val_max_1d = np.max(yi_high_bound)
 
         plots_data.append(row)
-    
+
     # Build all the plots in the figure
     for n in range(space.n_dims):
         # Generate a handle to the subplot we are targeting
@@ -2922,23 +1428,23 @@
         # Get data to plot in this subplot
         xi = plots_data[n][0]["xi"]
         yi = plots_data[n][0]["yi"]
-        stddevs = plots_data[n][0]["std"]        
-        
+        stddevs = plots_data[n][0]["std"]
+
         # Set y-axis limits
         ax_.set_ylim(
             val_min_1d-abs(val_min_1d)*.02,
             val_max_1d+abs(val_max_1d)*.02
-        )        
-        
+        )
+
         # Enter here when we plot a categoric factor
-        if is_cat[n]:                    
+        if is_cat[n]:
             # Expand the x-axis for this factor so we can see the first
             # and the last category
             ax_.set_xlim(np.min(xi)-0.2, np.max(xi)+0.2)
-            
+
             if show_confidence:
                 # Create one uniformly colored bar for each category.
-                # Edgecolor ensures we can see the bar when plotting 
+                # Edgecolor ensures we can see the bar when plotting
                 # at best obeservation, as stddev is often tiny there
                 ax_.bar(
                     xi,
@@ -2978,7 +1484,7 @@
                     marker="D",
                     zorder=0,
                 )
-        
+
         # For non-categoric factors
         else:
             ax_.set_xlim(np.min(xi), np.max(xi))
@@ -3002,7 +1508,7 @@
                     lw=1,
                     zorder=0,
                 )
-        
+
         # Add a legend to the figure
         if n == 0:
             if isinstance(pars, str):
@@ -3050,7 +1556,8 @@
                         title=title,
                         framealpha=1,
                         loc="upper center",
-                        handler_map={tuple: mpl.legend_handler.HandlerTuple(ndivide=None)},
+                        handler_map={
+                            tuple: mpl.legend_handler.HandlerTuple(ndivide=None)},
                     )
                 else:
                     ax_.figure.legend(
@@ -3059,7 +1566,8 @@
                         title=title,
                         framealpha=1,
                         loc="upper center",
-                        handler_map={tuple: mpl.legend_handler.HandlerTuple(ndivide=None)},
+                        handler_map={
+                            tuple: mpl.legend_handler.HandlerTuple(ndivide=None)},
                     )
             else:
                 # Legend icon for the model mean function
@@ -3079,7 +1587,8 @@
                         title=title,
                         framealpha=1,
                         loc="upper center",
-                        handler_map={tuple: mpl.legend_handler.HandlerTuple(ndivide=None)},
+                        handler_map={
+                            tuple: mpl.legend_handler.HandlerTuple(ndivide=None)},
                     )
                 else:
                     ax_.figure.legend(
@@ -3088,8 +1597,9 @@
                         title=title,
                         framealpha=1,
                         loc="upper center",
-                        handler_map={tuple: mpl.legend_handler.HandlerTuple(ndivide=None)},
-                    )        
+                        handler_map={
+                            tuple: mpl.legend_handler.HandlerTuple(ndivide=None)},
+                    )
 
     if usepartialdependence:
         ylabel = "Partial dependence"
@@ -3099,6 +1609,7 @@
     return _format_1d_dependency_axes(
         ax, space, ylabel=ylabel, dim_labels=dimensions
     )
+
 
 def plot_objectives(
     results,
@@ -3113,7 +1624,7 @@
     expected_minimum_samples=None,
     titles=None,
     show_confidence=False
-    ):
+):
     """Pairwise dependence plots of each of the objective functions.
     Parameters
     ----------
@@ -3130,8 +1641,8 @@
         for result in results:
             plot_objective(result,
                            levels=levels,
-                           n_points=n_points,
-                           n_samples=n_samples,
+                           oversampling=10,
+                           graph_width=n_points,
                            size=size,
                            zscale=zscale,
                            dimensions=dimensions,
@@ -3143,10 +1654,10 @@
         return
     else:
         for k in range(len(results)):
-            plot_objective(results[k], 
+            plot_objective(results[k],
                            levels=levels,
-                           n_points=n_points,
-                           n_samples=n_samples,
+                           oversampling=10,
+                           graph_width=n_points,
                            size=size,
                            zscale=zscale,
                            dimensions=dimensions,
@@ -3234,7 +1745,8 @@
                     zorder=10,
                     clip_on=False
                 )
-                ax[i, j].scatter(minimum[j], minimum[i], c=["r"], s=20, lw=0.0, zorder=10, clip_on=False)
+                ax[i, j].scatter(minimum[j], minimum[i], c=[
+                                 "r"], s=20, lw=0.0, zorder=10, clip_on=False)
 
     return _format_scatter_plot_axes(
         ax, space, ylabel="Number of samples", dim_labels=dimensions
@@ -3273,40 +1785,6 @@
             pts_[:, i] = points[:, i]
             min_[i] = minimum[i]
     return pts_, min_, iscat
-
-
-def _evenly_sample(dim, n_points):
-    """Return `n_points` evenly spaced points from a Dimension.
-
-    Parameters
-    ----------
-    * `dim` [`Dimension`]
-        The Dimension to sample from.  Can be categorical; evenly-spaced
-        category indices are chosen in order without replacement (result
-        may be smaller than `n_points`).
-
-    * `n_points` [int]
-        The number of points to sample from `dim`.
-
-    Returns
-    -------
-    * `xi`: [np.array]:
-        The sampled points in the Dimension.  For Categorical
-        dimensions, returns the index of the value in
-        `dim.categories`.
-
-    * `xi_transformed`: [np.array]:
-        The transformed values of `xi`, for feeding to a model.
-    """
-    cats = np.array(getattr(dim, "categories", []), dtype=object)
-    if len(cats):  # Sample categoricals while maintaining order
-        xi = np.linspace(0, len(cats) - 1, min(len(cats), n_points), dtype=int)
-        xi_transformed = dim.transform(cats[xi])
-    else:
-        bounds = dim.bounds
-        xi = np.linspace(bounds[0], bounds[1], n_points)
-        xi_transformed = dim.transform(xi)
-    return xi, xi_transformed
 
 
 def _cat_format(dimension, x, _):
@@ -3445,7 +1923,7 @@
     * `dimensions` [list, default=None]
         List of dimension names. Used for plots. If None the dimensions
         will be named "1_1", "x_2"...
-        
+
     * `return_data` [bool, default=False]
         Whether to return data or not. If True the function will return
         all data for observation and estimated Pareto front, dimensions
@@ -3668,13 +2146,14 @@
             objective_names,
         )
 
+
 def plot_Pareto_bokeh(
     optimizer,
     objective_names=None,
     dimensions=None,
     return_data=False,
     show_browser=False,
-    return_type_bokeh = None,
+    return_type_bokeh=None,
     filename='ParetoPlot',
 ):
     """Interactive bokeh plot of the Pareto front implemented in two dimensions
@@ -3696,19 +2175,19 @@
     * `dimensions` [list, default=None]
         List of dimension names. Used for plots. If None the dimensions
         will be named "X_1", "X_2"...
-        
+
     * `return_data` [bool, default=False]
         Whether to return data or not. If True the function will return
         all data for observation and estimated Pareto front, dimensions
         and objectives_names.
-        
+
     * `show_browser` [bool, default=False]
         Whether to open the new plot in the browser or not. If True new
         HTML-file is opened in the default browser.
 
     * `return_type_bokeh` ["file", "htmlString", "embed", or "json", default="file"]
         Determine how the bokeh plot is returned. Can be either
-        
+
         - '"file"' for a HTML-file returned to the present working directory
           with the name 'filename'.html
         - '"htmlString"' for a string containing the HTML code
@@ -3718,7 +2197,7 @@
         - '"json"' for a json-item that can be supplied to BokehJS that
         https://docs.bokeh.org/en/latest/docs/user_guide/embed.html#json-items
         for more information.
-        
+
     * `filename` [str, default='ParetoPlot']
         The filename to apply to the generated HTML-file.
 
@@ -3749,7 +2228,7 @@
     """
     if not optimizer.models:
         raise ValueError("No models have been fitted yet.")
-    
+
     if dimensions == None:
         dimensions = [
             "X_(%i)" % i if d.name is None else d.name
@@ -3763,8 +2242,9 @@
         )
 
     if return_type_bokeh not in ['htmlString', 'embed', 'file', 'json', None]:
-        raise NameError(f"'{return_type_bokeh}' is an unsupported return type for bokeh plot.")
-    
+        raise NameError(
+            f"'{return_type_bokeh}' is an unsupported return type for bokeh plot.")
+
     # Get objective names
     if objective_names:
         obj1 = objective_names[0]
@@ -3773,7 +2253,7 @@
         obj1 = 'Objective 1'
         obj2 = 'Objective 2'
         objective_names = [obj1, obj2]
-    
+
     # Obtain the 'recipe' from the optimizer
     pop, logbook, front = optimizer.NSGAII(MU=40)
     pop = np.asarray(pop)
@@ -3782,114 +2262,125 @@
             pop.reshape(len(pop), optimizer.space.transformed_n_dims)
         )
     )
-    
+
     # Collect data for observed and Pareto-front into dicts
     data_observed_dict = {obj1: [i[0] for i in optimizer.yi],
-                     obj2: [i[1] for i in optimizer.yi]}
-    
+                          obj2: [i[1] for i in optimizer.yi]}
+
     for i, dim in enumerate(dimensions):
-        data_observed_dict[dim] =  [x[i] for x in optimizer.Xi]
+        data_observed_dict[dim] = [x[i] for x in optimizer.Xi]
 
     data_calculated_dict = {
-        'front_x': np.unique(front, axis=0)[:,0].tolist(),
-        'front_y': np.unique(front, axis=0)[:,1].tolist(),
-        'recipe_x': pop[np.unique(front, axis=0, return_index=True)[1],0].tolist(),
-        'recipe_y': pop[np.unique(front, axis=0, return_index=True)[1],1].tolist(),
+        'front_x': np.unique(front, axis=0)[:, 0].tolist(),
+        'front_y': np.unique(front, axis=0)[:, 1].tolist(),
+        'recipe_x': pop[np.unique(front, axis=0, return_index=True)[1], 0].tolist(),
+        'recipe_y': pop[np.unique(front, axis=0, return_index=True)[1], 1].tolist(),
     }
-    
+
     # Create Tooltip strings for the observed data points
     Tooltips_observed = '''<div><font size="2"><b>Settings for this point are:</b></font></div>'''
     for dim in dimensions:
-        Tooltips_observed += '''<div><font size="2">'''+dim+''' = @{'''+dim+'''}{0.0}</font></div>'''
+        Tooltips_observed += '''<div><font size="2">''' + \
+            dim+''' = @{'''+dim+'''}{0.0}</font></div>'''
     Tooltips_observed += '''<div><font size="2"><b>Scores for this point are:</b></font></div>'''
-    Tooltips_observed += '''<div><font size="2">[ @{'''+obj1+'''}{0.00} , @{'''+obj2+'''}{0.00} ]</font></div>'''
-    
+    Tooltips_observed += '''<div><font size="2">[ @{''' + \
+        obj1+'''}{0.00} , @{'''+obj2+'''}{0.00} ]</font></div>'''
+
     # Create Tooltip strings for calculated points on the Pareto-front
     Tooltips_recipe = '''<div><font size="2"><b>Settings for this point are:</b></font></div>'''
-    for dim, rec in zip(dimensions,['recipe_x','recipe_y']):
-        Tooltips_recipe += '''<div><font size="2">'''+dim+''' = @{'''+rec+'''}{0.0}</font></div>'''
+    for dim, rec in zip(dimensions, ['recipe_x', 'recipe_y']):
+        Tooltips_recipe += '''<div><font size="2">''' + \
+            dim+''' = @{'''+rec+'''}{0.0}</font></div>'''
     Tooltips_recipe += '''<div><font size="2"><b>Predicted scores for this point are:</b></font></div>'''
     Tooltips_recipe += '''<div><font size="2">[ @{front_x}{0.00} , @{front_y}{0.00} ]</font></div>'''
-    
+
     # Load data into bokeh object
     source_observed = bh_models.ColumnDataSource(data_observed_dict)
     source_calculated = bh_models.ColumnDataSource(data_calculated_dict)
 
     # Find bounds for the zoom of the figure
-    xlimitmax=max(max(data_calculated_dict['front_x']), max(data_observed_dict[obj1]))*1.02
-    ylimitmax=max(max(data_calculated_dict['front_y']), max(data_observed_dict[obj2]))*1.02
-    xlimitmin=min(min(data_calculated_dict['front_x']), min(data_observed_dict[obj1]))*0.98
-    ylimitmin=min(min(data_calculated_dict['front_y']), min(data_observed_dict[obj2]))*0.98
+    xlimitmax = max(max(data_calculated_dict['front_x']), max(
+        data_observed_dict[obj1]))*1.02
+    ylimitmax = max(max(data_calculated_dict['front_y']), max(
+        data_observed_dict[obj2]))*1.02
+    xlimitmin = min(min(data_calculated_dict['front_x']), min(
+        data_observed_dict[obj1]))*0.98
+    ylimitmin = min(min(data_calculated_dict['front_y']), min(
+        data_observed_dict[obj2]))*0.98
 
     # Create figure
     p = bh_plotting.figure(
-            title="Multiobjective score-score plot", 
-            tools="pan,box_zoom,wheel_zoom,reset",
-            active_scroll="wheel_zoom", 
-            x_axis_label=list(data_observed_dict.keys())[0], 
-            y_axis_label=list(data_observed_dict.keys())[1],
-            x_range=bh_models.Range1d(xlimitmin,xlimitmax,bounds=(xlimitmin,xlimitmax)),
-            y_range=bh_models.Range1d(ylimitmin,ylimitmax,bounds=(ylimitmin,ylimitmax)),
-            width_policy = 'max',
-            height_policy = 'max',
-            )
+        title="Multiobjective score-score plot",
+        tools="pan,box_zoom,wheel_zoom,reset",
+        active_scroll="wheel_zoom",
+        x_axis_label=list(data_observed_dict.keys())[0],
+        y_axis_label=list(data_observed_dict.keys())[1],
+        x_range=bh_models.Range1d(
+            xlimitmin, xlimitmax, bounds=(xlimitmin, xlimitmax)),
+        y_range=bh_models.Range1d(
+            ylimitmin, ylimitmax, bounds=(ylimitmin, ylimitmax)),
+        width_policy='max',
+        height_policy='max',
+    )
 
     # Plot observed data and create Tooltip
     r1 = p.circle(
-            list(data_observed_dict.keys())[0],
-            list(data_observed_dict.keys())[1],
-            size=10,
-            source=source_observed,
-            legend_label="Observed datapoints",
-            fill_alpha=0.4,
-            )
+        list(data_observed_dict.keys())[0],
+        list(data_observed_dict.keys())[1],
+        size=10,
+        source=source_observed,
+        legend_label="Observed datapoints",
+        fill_alpha=0.4,
+    )
     p.add_tools(
-            bh_models.HoverTool(
-                renderers=[r1],
-                tooltips=Tooltips_observed,
-                point_policy='snap_to_data',
-                line_policy="none",
-                )
-            )
+        bh_models.HoverTool(
+            renderers=[r1],
+            tooltips=Tooltips_observed,
+            point_policy='snap_to_data',
+            line_policy="none",
+        )
+    )
 
     # Plot Pareto-front and create Tooltip
     r2 = p.circle(
-            list(data_calculated_dict.keys())[0],
-            list(data_calculated_dict.keys())[1],
-            size=10,
-            source=source_calculated,
-            color="red",
-            legend_label="Estimated Pareto front",
-            )
+        list(data_calculated_dict.keys())[0],
+        list(data_calculated_dict.keys())[1],
+        size=10,
+        source=source_calculated,
+        color="red",
+        legend_label="Estimated Pareto front",
+    )
     p.add_tools(
-            bh_models.HoverTool(
-                renderers=[r2],
-                tooltips=Tooltips_recipe,
-                point_policy='snap_to_data',
-                line_policy="none",
-                )
-            )
-    
+        bh_models.HoverTool(
+            renderers=[r2],
+            tooltips=Tooltips_recipe,
+            point_policy='snap_to_data',
+            line_policy="none",
+        )
+    )
+
     # plot settings
     p.legend.location = "top_right"
     p.legend.click_policy = "hide"
     p.toolbar.logo = None
 
     # Save plot as HTML-file
-    
+
     bh_plotting.reset_output()
-    bh_plotting.output_file(filename+".html", title='Multiobjective score-score plot')
+    bh_plotting.output_file(
+        filename+".html", title='Multiobjective score-score plot')
 
     if return_type_bokeh == 'file':
         bh_plotting.save(p)
     if show_browser and return_type_bokeh != 'file':
-        raise ValueError("Cannot show the plot if 'return_type_bokeh' is not set to 'file'.")
+        raise ValueError(
+            "Cannot show the plot if 'return_type_bokeh' is not set to 'file'.")
     elif show_browser:
         bh_io.show(p)
-        
 
     if return_data is True and return_type_bokeh in ['htmlString', 'embed', 'json']:
-        raise ValueError("Cannot ruturn data and bokeh object at the same time")
+        raise ValueError(
+            "Cannot ruturn data and bokeh object at the same time")
     elif return_data is True and return_type_bokeh == 'file':
         return (
             np.array(optimizer.Xi),
@@ -3908,15 +2399,14 @@
             dimensions,
             objective_names,
         )
-    elif not return_data is True and return_type_bokeh in ['htmlString', 'embed','json']:
+    elif not return_data is True and return_type_bokeh in ['htmlString', 'embed', 'json']:
         if return_type_bokeh == 'htmlString':
-            html = bh_embed.file_html(p, bh_resources.CDN, 'Multiobjective score-score plot')
+            html = bh_embed.file_html(
+                p, bh_resources.CDN, 'Multiobjective score-score plot')
             return html
         elif return_type_bokeh == 'embed':
             script, div = bh_embed.components(p)
             return (script, div)
         elif return_type_bokeh == 'json':
             json_item = bh_embed.json_item(p)
-            return json_item
-
->>>>>>> 81f98630
+            return json_item