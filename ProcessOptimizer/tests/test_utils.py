from re import M
import pytest
import tempfile

from numpy.testing import assert_array_equal
from numpy.testing import assert_equal
import numpy as np

from ProcessOptimizer import gp_minimize
from ProcessOptimizer import load
from ProcessOptimizer import dump
from ProcessOptimizer import expected_minimum
from ProcessOptimizer.model_systems.benchmarks import bench1
from ProcessOptimizer.model_systems.benchmarks import bench3
from ProcessOptimizer.learning import (
    cook_estimator,
    ExtraTreesRegressor,
    has_gradients,
    use_named_args,
)
from ProcessOptimizer import Optimizer
<<<<<<< HEAD
from ProcessOptimizer import Space, Real, Integer, Categorical
from ProcessOptimizer.utils import point_asdict, point_aslist, dimensions_aslist
from ProcessOptimizer.space import normalize_dimensions
=======
from ProcessOptimizer import Space
from ProcessOptimizer.utils import (
    point_asdict,
    point_aslist,
    dimensions_aslist,
    create_result,
)
from ProcessOptimizer.space import normalize_dimensions, Real, Integer, Categorical
from ProcessOptimizer.space.constraints import SumEquals
>>>>>>> 590e907e


def check_optimization_results_equality(res_1, res_2):
    # Check if the results objects have the same keys
    assert_equal(sorted(res_1.keys()), sorted(res_2.keys()))
    # Shallow check of the main optimization results
    assert_array_equal(res_1.x, res_2.x)
    assert_array_equal(res_1.x_iters, res_2.x_iters)
    assert_array_equal(res_1.fun, res_2.fun)
    assert_array_equal(res_1.func_vals, res_2.func_vals)


@pytest.mark.fast_test
def test_dump_and_load():
    res = gp_minimize(
        bench3,
        [(-2.0, 2.0)],
        x0=[0.0],
        acq_func="LCB",
        n_calls=2,
        n_random_starts=1,
        random_state=1,
    )

    # Test normal dumping and loading
    with tempfile.TemporaryFile() as f:
        dump(res, f)
        f.seek(0)
        res_loaded = load(f)
    check_optimization_results_equality(res, res_loaded)
    assert "func" in res_loaded.specs["args"]

    # Test dumping without objective function
    with tempfile.TemporaryFile() as f:
        dump(res, f, store_objective=False)
        f.seek(0)
        res_loaded = load(f)
    check_optimization_results_equality(res, res_loaded)
    assert not ("func" in res_loaded.specs["args"])

    # Delete the objective function and dump the modified object
    del res.specs["args"]["func"]
    with tempfile.TemporaryFile() as f:
        dump(res, f, store_objective=False)
        f.seek(0)
        res_loaded = load(f)
    check_optimization_results_equality(res, res_loaded)
    assert not ("func" in res_loaded.specs["args"])


@pytest.mark.fast_test
def test_dump_and_load_optimizer():
    base_estimator = ExtraTreesRegressor(random_state=2)
    opt = Optimizer(
        [(-2.0, 2.0)], base_estimator, n_initial_points=2, acq_optimizer="sampling"
    )

    opt.run(bench1, n_iter=3)

    with tempfile.TemporaryFile() as f:
        dump(opt, f)
        f.seek(0)
        load(f)


@pytest.mark.fast_test
def test_create_result():
    opt = Optimizer(
        dimensions=[(-2, 2), ("A", "B")], base_estimator="GP", n_initial_points=1
    )
    x = [[-2, "A"], [-1, "A"], [0, "A"], [1, "A"], [2, "A"]]
    y = [2, 1, 0, 1, 2]
    result = opt.tell(x, y)
    # Test that all the desired properties appear in the result object
    assert hasattr(result, "x")
    assert hasattr(result, "fun")
    assert hasattr(result, "func_vals")
    assert hasattr(result, "x_iters")
    assert hasattr(result, "models")
    assert hasattr(result, "space")
    assert hasattr(result, "random_state")
    assert hasattr(result, "specs")
    assert hasattr(result, "constraints")
    

@pytest.mark.fast_test
def test_expected_minimum_min():
    res = gp_minimize(
        bench3,
        [(-2.0, 2.0)],
        x0=[0.0],
        noise=1e-8,
        n_calls=8,
        n_random_starts=3,
        random_state=1,
    )

    x_min, f_min = expected_minimum(res, random_state=1)
    x_min2, f_min2 = expected_minimum(res, random_state=1)

    assert f_min <= res.fun  # true since noise ~= 0.0
    assert x_min == x_min2
    assert f_min == f_min2


@pytest.mark.fast_test
def test_expected_minimum_max():
    res = gp_minimize(
        bench3,
        [(-2.0, 2.0)],
        x0=[0.0],
        noise=1e-8,
        n_calls=8,
        n_random_starts=3,
        random_state=1,
    )

    x_max, f_max = expected_minimum(res, random_state=1, minmax="max")
    x_max2, f_max2 = expected_minimum(res, random_state=1, minmax="max")

    assert f_max >= res.fun  # true since noise ~= 0.0
    assert x_max == x_max2
    assert f_max == f_max2


@pytest.mark.fast_test
def test_expected_minimum_minmax_argument():
    opt = Optimizer(
        dimensions=[(-2, 2), ("A", "B")], base_estimator="GP", n_initial_points=1
    )
    x = [[-2, "A"], [-1, "A"], [0, "A"], [1, "A"], [2, "A"]]
    y = [2, 1, 0, 1, 2]
    result = opt.tell(x, y)
    x_min, f_min = expected_minimum(
        result, n_random_starts=20, random_state=1, minmax="min"
    )
    x_max, f_max = expected_minimum(
        result, n_random_starts=20, random_state=1, minmax="max"
    )
    assert x_min != x_max
    assert f_min < f_max


@pytest.mark.fast_test
def test_expected_minimum_return_std():
    opt = Optimizer(
        dimensions=[(-2, 2), ("A", "B")], base_estimator="GP", n_initial_points=1
    )
    x = [[-2, "A"], [-1, "A"], [0, "A"], [1, "A"], [2, "A"]]
    y = [2, 1, 0, 1, 2]
    result = opt.tell(x, y)
    x_min, f_min = expected_minimum(
        result, n_random_starts=20, random_state=1, return_std=False, minmax="min"
    )
    assert len(x_min) == len(opt.space.dimensions)
    assert isinstance(f_min, float)

    x_min, f_min = expected_minimum(
        result, n_random_starts=20, random_state=1, return_std=True, minmax="min"
    )
    assert len(x_min) == len(opt.space.dimensions)
    assert isinstance(f_min, list)
    assert isinstance(f_min[0], float) and f_min[1] >= 0


@pytest.mark.fast_test
def test_expected_minimum_respects_constraints():
    dimensions = [(-3.0, 3.0), (-2.0, 2.0), (-3.0, 3.0), (0, 4)]
    opt = Optimizer(
        dimensions=dimensions, lhs=False, n_initial_points=3,
    )
    constraints = [SumEquals(dimensions=[0, 1, 2], value=2)]
    opt.set_constraints(constraints)
    x = opt.ask(3)
    y = [1, 2, 0]
    result = opt.tell(x, y)
    x_min, _ = expected_minimum(result, random_state=1, return_std=False)
    assert np.isclose(sum(x_min[:3]), constraints[0].value)
    
    # Feed the optimizer a really good data-point that does not respect the constraints
    result = opt.tell([0, 0, 0, 0], -1)
    x_min, _ = expected_minimum(result, random_state=1, return_std=False)
    # Check that expected_minimum still doesn't violate constraints
    assert np.isclose(sum(x_min[:3]), constraints[0].value)
    
    # Check that removing the constraint and generating a new result allows you
    # to find an optimum outside the constraints
    opt.remove_constraints()
    result = opt.get_result()
    x_min, _ = expected_minimum(result, random_state=1, return_std=False)
    assert sum(x_min[:3]) != constraints[0].value


@pytest.mark.fast_test
def test_dict_list_space_representation():
    """
    Tests whether the conversion of the dictionary and list representation
    of a point from a search space works properly.
    """

    chef_space = {
        "Cooking time": (0, 1200),  # in minutes
        "Main ingredient": [
            "cheese",
            "cherimoya",
            "chicken",
            "chard",
            "chocolate",
            "chicory",
        ],
        "Secondary ingredient": ["love", "passion", "dedication"],
        "Cooking temperature": (-273.16, 10000.0),  # in Celsius
    }

    opt = Optimizer(dimensions=dimensions_aslist(chef_space))
    point = opt.ask()

    # check if the back transformed point and original one are equivalent
    assert_equal(point, point_aslist(chef_space, point_asdict(chef_space, point)))


@pytest.mark.fast_test
@pytest.mark.parametrize(
    "estimator, gradients",
    zip(["GP", "RF", "ET", "GBRT", "DUMMY"], [True, False, False, False, False]),
)
def test_has_gradients(estimator, gradients):
    space = Space([(-2.0, 2.0)])

    assert has_gradients(cook_estimator(estimator, space=space)) == gradients


@pytest.mark.fast_test
def test_categorical_gp_has_gradients():
    space = Space([("a", "b")])

    assert not has_gradients(cook_estimator("GP", space=space))


@pytest.mark.fast_test
def test_normalize_dimensions_all_categorical():
    dimensions = (["a", "b", "c"], ["1", "2", "3"])
    space = normalize_dimensions(dimensions)
    assert space.is_categorical


@pytest.mark.fast_test
def test_categoricals_mixed_types():
    domain = [[1, 2, 3, 4], ["a", "b", "c"], [True, False]]
    x = [1, "a", True]
    space = normalize_dimensions(domain)
    assert space.inverse_transform(space.transform([x])) == [x]


@pytest.mark.fast_test
@pytest.mark.parametrize(
    "dimensions, normalizations",
    [
        (((1, 3), (1.0, 3.0)), ("normalize", "normalize")),
        (((1, 3), ("a", "b", "c")), ("normalize", "onehot")),
    ],
)
def test_normalize_dimensions(dimensions, normalizations):
    space = normalize_dimensions(dimensions)
    for dimension, normalization in zip(space, normalizations):
        assert dimension.transform_ == normalization


@pytest.mark.fast_test
@pytest.mark.parametrize(
    "dimension, name",
    [
        (Real(1, 2, name="learning rate"), "learning rate"),
        (Integer(1, 100, name="no of trees"), "no of trees"),
        (Categorical(["red, blue"], name="colors"), "colors"),
    ],
)
def test_normalize_dimensions_name(dimension, name):
    space = normalize_dimensions([dimension])
    assert space.dimensions[0].name == name


@pytest.mark.fast_test
def test_use_named_args():
    """
    Test the function wrapper @use_named_args which is used
    for wrapping an objective function with named args so it
    can be called by the optimizers which only pass a single
    list as the arg.

    This test does not actually use the optimizers but merely
    simulates how they would call the function.
    """

    # Define the search-space dimensions. They must all have names!
    dim1 = Real(name="foo", low=0.0, high=1.0)
    dim2 = Real(name="bar", low=0.0, high=1.0)
    dim3 = Real(name="baz", low=0.0, high=1.0)

    # Gather the search-space dimensions in a list.
    dimensions = [dim1, dim2, dim3]

    # Parameters that will be passed to the objective function.
    default_parameters = [0.5, 0.6, 0.8]

    # Define the objective function with named arguments
    # and use this function-decorator to specify the search-space dimensions.
    @use_named_args(dimensions=dimensions)
    def func(foo, bar, baz):
        # Assert that all the named args are indeed correct.
        assert foo == default_parameters[0]
        assert bar == default_parameters[1]
        assert baz == default_parameters[2]

        # Return some objective value.
        return foo**2 + bar**4 + baz**8

    # Ensure the objective function can be called with a single
    # argument named x.
    res = func(x=default_parameters)
    assert isinstance(res, float)

    # Ensure the objective function can be called with a single
    # argument that is unnamed.
    res = func(default_parameters)
    assert isinstance(res, float)

    # Ensure the objective function can be called with a single
    # argument that is a numpy array named x.
    res = func(x=np.array(default_parameters))
    assert isinstance(res, float)

    # Ensure the objective function can be called with a single
    # argument that is an unnamed numpy array.
    res = func(np.array(default_parameters))
    assert isinstance(res, float)<|MERGE_RESOLUTION|>--- conflicted
+++ resolved
@@ -19,21 +19,14 @@
     use_named_args,
 )
 from ProcessOptimizer import Optimizer
-<<<<<<< HEAD
-from ProcessOptimizer import Space, Real, Integer, Categorical
-from ProcessOptimizer.utils import point_asdict, point_aslist, dimensions_aslist
-from ProcessOptimizer.space import normalize_dimensions
-=======
-from ProcessOptimizer import Space
+from ProcessOptimizer import Categorical, Integer, Space, Real
 from ProcessOptimizer.utils import (
     point_asdict,
     point_aslist,
     dimensions_aslist,
-    create_result,
-)
-from ProcessOptimizer.space import normalize_dimensions, Real, Integer, Categorical
+)
+from ProcessOptimizer.space import normalize_dimensions
 from ProcessOptimizer.space.constraints import SumEquals
->>>>>>> 590e907e
 
 
 def check_optimization_results_equality(res_1, res_2):
@@ -117,7 +110,7 @@
     assert hasattr(result, "random_state")
     assert hasattr(result, "specs")
     assert hasattr(result, "constraints")
-    
+
 
 @pytest.mark.fast_test
 def test_expected_minimum_min():
@@ -203,7 +196,9 @@
 def test_expected_minimum_respects_constraints():
     dimensions = [(-3.0, 3.0), (-2.0, 2.0), (-3.0, 3.0), (0, 4)]
     opt = Optimizer(
-        dimensions=dimensions, lhs=False, n_initial_points=3,
+        dimensions=dimensions,
+        lhs=False,
+        n_initial_points=3,
     )
     constraints = [SumEquals(dimensions=[0, 1, 2], value=2)]
     opt.set_constraints(constraints)
@@ -212,13 +207,13 @@
     result = opt.tell(x, y)
     x_min, _ = expected_minimum(result, random_state=1, return_std=False)
     assert np.isclose(sum(x_min[:3]), constraints[0].value)
-    
+
     # Feed the optimizer a really good data-point that does not respect the constraints
     result = opt.tell([0, 0, 0, 0], -1)
     x_min, _ = expected_minimum(result, random_state=1, return_std=False)
     # Check that expected_minimum still doesn't violate constraints
     assert np.isclose(sum(x_min[:3]), constraints[0].value)
-    
+
     # Check that removing the constraint and generating a new result allows you
     # to find an optimum outside the constraints
     opt.remove_constraints()
