# Feature demonstration

This folder contains Jupyter notebooks that demonstrate certain features or workflow
from the `ProcessOptimizer` package.

Content here (both in this file and in the folder) is given in no particular order,
but hopefully with self-explanatory names.

<<<<<<< HEAD
## Multiobjective optimization

Many traditional optimization methods only allow for one optimization target. If you have more than one optimization target, e.g., quality and price, this is not sufficient. If you don't want to make a single synthetic objective that takes into account all relevant objectives, [here](multiobjective.ipynb) is a notebook that describes how you can use `ProcessOptimizer` to map out the connection between the different objectives and find the Pareto front.
=======
## Independent variables
Control parameters are the independent variables that can be controlled in the
optimization. [Here](control_parameters.ipynb) is a notebook that
demonstrate how the control parameter settings are defined.

Control parameter settings can be [sampled](sampling_control_parameters.ipynb)
in different ways.
>>>>>>> 0f1270ea
<|MERGE_RESOLUTION|>--- conflicted
+++ resolved
@@ -6,16 +6,15 @@
 Content here (both in this file and in the folder) is given in no particular order,
 but hopefully with self-explanatory names.
 
-<<<<<<< HEAD
 ## Multiobjective optimization
 
 Many traditional optimization methods only allow for one optimization target. If you have more than one optimization target, e.g., quality and price, this is not sufficient. If you don't want to make a single synthetic objective that takes into account all relevant objectives, [here](multiobjective.ipynb) is a notebook that describes how you can use `ProcessOptimizer` to map out the connection between the different objectives and find the Pareto front.
-=======
+
 ## Independent variables
+
 Control parameters are the independent variables that can be controlled in the
 optimization. [Here](control_parameters.ipynb) is a notebook that
 demonstrate how the control parameter settings are defined.
 
 Control parameter settings can be [sampled](sampling_control_parameters.ipynb)
-in different ways.
->>>>>>> 0f1270ea
+in different ways.